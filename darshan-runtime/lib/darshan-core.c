--- conflicted
+++ resolved
@@ -273,28 +273,17 @@
             darshan_log_record_hints_and_ver(init_core);
 
             /* collect information about command line and mounted file systems */
-<<<<<<< HEAD
             darshan_get_exe_and_mounts(init_core, argc, argv);
 
-            /* TODO: what would be needed in a termination routine? set job end time? */
-
-            /* maybe bootstrap modules with static initializers */
-=======
-            darshan_core->trailing_data = darshan_get_exe_and_mounts(darshan_core);
-
             /* bootstrap any modules with static initialization routines */
->>>>>>> 8731ade9
             i = 0;
             while(mod_static_init_fns[i])
             {
                 (*mod_static_init_fns[i])();
                 i++;
             }
-<<<<<<< HEAD
 
             darshan_core = init_core;
-=======
->>>>>>> 8731ade9
         }
     }
 
@@ -318,32 +307,8 @@
     int i;
     struct darshan_core_runtime *final_core;
     int internal_timing_flag = 0;
-<<<<<<< HEAD
-=======
-    char *envjobid;
-    char *jobid_str;
-    int jobid;
-    struct tm *start_tm;
-    time_t start_time_tmp;
-    int ret = 0;
-    int all_ret = 0;
-    int64_t first_start_time;
-    int64_t last_end_time;
-    int local_mod_use[DARSHAN_MAX_MODS] = {0};
-    int global_mod_use_count[DARSHAN_MAX_MODS] = {0};
-    darshan_record_id *shared_recs;
-    darshan_record_id *mod_shared_recs;
-    int shared_rec_cnt = 0;
->>>>>>> 8731ade9
     double start_log_time;
     double tm_end;
-<<<<<<< HEAD
-=======
-    uint64_t gz_fp = 0;
-    uint32_t tmp_partial_flag;
-    MPI_File log_fh;
-    MPI_Status status;
->>>>>>> 8731ade9
 
     if(getenv("DARSHAN_INTERNAL_TIMING"))
         internal_timing_flag = 1;
@@ -370,348 +335,7 @@
     }
     DARSHAN_CORE_UNLOCK();
 
-<<<<<<< HEAD
     final_core->mmap_job_p->end_time = time(NULL);
-=======
-    logfile_name = malloc(PATH_MAX);
-    if(!logfile_name)
-    {
-        darshan_core_cleanup(final_core);
-        return;
-    }
-
-    /* set darshan job id/metadata and constuct log file name on rank 0 */
-    if(my_rank == 0)
-    {
-        /* Use DARSHAN_JOBID_OVERRIDE for the env var for __DARSHAN_JOBID */
-        envjobid = getenv(DARSHAN_JOBID_OVERRIDE);
-        if(!envjobid)
-        {
-            envjobid = __DARSHAN_JOBID;
-        }
-
-        /* find a job id */
-        jobid_str = getenv(envjobid);
-        if(jobid_str)
-        {
-            /* in cobalt we can find it in env var */
-            ret = sscanf(jobid_str, "%d", &jobid);
-        }
-        if(!jobid_str || ret != 1)
-        {
-            /* use pid as fall back */
-            jobid = getpid();
-        }
-
-        final_core->log_job.jobid = (int64_t)jobid;
-
-        /* if we are using any hints to write the log file, then record those
-         * hints with the darshan job information
-         */
-        darshan_log_record_hints_and_ver(final_core);
-
-        /* use human readable start time format in log filename */
-        start_time_tmp = final_core->log_job.start_time;
-        start_tm = localtime(&start_time_tmp);
-
-        /* construct log file name */
-        darshan_get_logfile_name(logfile_name, jobid, start_tm);
-    }
-
-    /* broadcast log file name */
-    DARSHAN_MPI_CALL(PMPI_Bcast)(logfile_name, PATH_MAX, MPI_CHAR, 0,
-        MPI_COMM_WORLD);
-
-    if(strlen(logfile_name) == 0)
-    {
-        /* failed to generate log file name */
-        free(logfile_name);
-        darshan_core_cleanup(final_core);
-        return;
-    }
-
-    final_core->log_job.end_time = time(NULL);
-
-    /* reduce to report first start time and last end time across all ranks
-     * at rank 0
-     */
-    DARSHAN_MPI_CALL(PMPI_Reduce)(&final_core->log_job.start_time, &first_start_time, 1, MPI_LONG_LONG, MPI_MIN, 0, MPI_COMM_WORLD);
-    DARSHAN_MPI_CALL(PMPI_Reduce)(&final_core->log_job.end_time, &last_end_time, 1, MPI_LONG_LONG, MPI_MAX, 0, MPI_COMM_WORLD);
-    if(my_rank == 0)
-    {
-        final_core->log_job.start_time = first_start_time;
-        final_core->log_job.end_time = last_end_time;
-    }
-
-    /* reduce the number of times a module was opened globally and bcast to everyone */   
-    DARSHAN_MPI_CALL(PMPI_Allreduce)(local_mod_use, global_mod_use_count, DARSHAN_MAX_MODS, MPI_INT, MPI_SUM, MPI_COMM_WORLD);
-
-    /* get a list of records which are shared across all processes */
-    darshan_get_shared_records(final_core, &shared_recs, &shared_rec_cnt);
-
-    if(internal_timing_flag)
-        open1 = DARSHAN_MPI_CALL(PMPI_Wtime)();
-    /* collectively open the darshan log file */
-    ret = darshan_log_open_all(logfile_name, &log_fh);
-    if(internal_timing_flag)
-        open2 = DARSHAN_MPI_CALL(PMPI_Wtime)();
-
-    /* error out if unable to open log file */
-    DARSHAN_MPI_CALL(PMPI_Allreduce)(&ret, &all_ret, 1, MPI_INT,
-        MPI_LOR, MPI_COMM_WORLD);
-    if(all_ret != 0)
-    {
-        if(my_rank == 0)
-        {
-            fprintf(stderr, "darshan library warning: unable to open log file %s\n",
-                logfile_name);
-            unlink(logfile_name);
-        }
-        free(logfile_name);
-        darshan_core_cleanup(final_core);
-        return;
-    }
-
-    if(internal_timing_flag)
-        job1 = DARSHAN_MPI_CALL(PMPI_Wtime)();
-    /* rank 0 is responsible for writing the compressed darshan job information */
-    if(my_rank == 0)
-    {
-        void *pointers[2] = {&final_core->log_job, final_core->trailing_data};
-        int lengths[2] = {sizeof(struct darshan_job), strlen(final_core->trailing_data)};
-        int comp_buf_sz = 0;
-
-        /* compress the job info and the trailing mount/exe data */
-        all_ret = darshan_deflate_buffer(pointers, lengths, 2,
-            final_core->comp_buf, &comp_buf_sz);
-        if(all_ret)
-        {
-            fprintf(stderr, "darshan library warning: unable to compress job data\n");
-            unlink(logfile_name);
-        }
-        else
-        {
-            /* write the job information, preallocing space for the log header */
-            gz_fp += sizeof(struct darshan_header);
-            all_ret = DARSHAN_MPI_CALL(PMPI_File_write_at)(log_fh, gz_fp,
-                final_core->comp_buf, comp_buf_sz, MPI_BYTE, &status);
-            if(all_ret != MPI_SUCCESS)
-            {
-                fprintf(stderr, "darshan library warning: unable to write job data to log file %s\n",
-                        logfile_name);
-                unlink(logfile_name);
-                
-            }
-            gz_fp += comp_buf_sz;
-        }
-    }
-
-    /* error out if unable to write job information */
-    DARSHAN_MPI_CALL(PMPI_Bcast)(&all_ret, 1, MPI_INT, 0, MPI_COMM_WORLD);
-    if(all_ret != 0)
-    {
-        free(logfile_name);
-        darshan_core_cleanup(final_core);
-        return;
-    }
-    if(internal_timing_flag)
-        job2 = DARSHAN_MPI_CALL(PMPI_Wtime)();
-
-    if(internal_timing_flag)
-        rec1 = DARSHAN_MPI_CALL(PMPI_Wtime)();
-    /* write the record name->id hash to the log file */
-    final_core->log_header.rec_map.off = gz_fp;
-    ret = darshan_log_write_record_hash(log_fh, final_core, &gz_fp);
-    final_core->log_header.rec_map.len = gz_fp - final_core->log_header.rec_map.off;
-
-    /* error out if unable to write record hash */
-    DARSHAN_MPI_CALL(PMPI_Allreduce)(&ret, &all_ret, 1, MPI_INT,
-        MPI_LOR, MPI_COMM_WORLD);
-    if(all_ret != 0)
-    {
-        if(my_rank == 0)
-        {
-            fprintf(stderr, "darshan library warning: unable to write record hash to log file %s\n",
-                logfile_name);
-            unlink(logfile_name);
-        }
-        free(logfile_name);
-        darshan_core_cleanup(final_core);
-        return;
-    }
-    if(internal_timing_flag)
-        rec2 = DARSHAN_MPI_CALL(PMPI_Wtime)();
-
-    mod_shared_recs = malloc(shared_rec_cnt * sizeof(darshan_record_id));
-    assert(mod_shared_recs);
-
-    /* loop over globally used darshan modules and:
-     *      - perform shared file reductions, if possible
-     *      - get final output buffer
-     *      - compress (zlib) provided output buffer
-     *      - append compressed buffer to log file
-     *      - add module index info (file offset/length) to log header
-     *      - shutdown the module
-     */
-    for(i = 0; i < DARSHAN_MAX_MODS; i++)
-    {
-        struct darshan_core_module* this_mod = final_core->mod_array[i];
-        struct darshan_core_record_ref *ref = NULL;
-        int mod_shared_rec_cnt = 0;
-        void* mod_buf = NULL;
-        int mod_buf_sz = 0;
-        int j;
-
-        if(global_mod_use_count[i] == 0)
-        {
-            if(my_rank == 0)
-            {
-                final_core->log_header.mod_map[i].off = 0;
-                final_core->log_header.mod_map[i].len = 0;
-            }
-            continue;
-        }
- 
-        if(internal_timing_flag)
-            mod1[i] = DARSHAN_MPI_CALL(PMPI_Wtime)();
-
-        /* set the shared file list for this module */
-        memset(mod_shared_recs, 0, shared_rec_cnt * sizeof(darshan_record_id));
-        for(j = 0; j < shared_rec_cnt; j++)
-        {
-            HASH_FIND(hlink, final_core->rec_hash, &shared_recs[j],
-                sizeof(darshan_record_id), ref);
-            assert(ref);
-            if(DARSHAN_MOD_FLAG_ISSET(ref->global_mod_flags, i))
-            {
-                mod_shared_recs[mod_shared_rec_cnt++] = shared_recs[j];
-            }
-        }
-
-        /* if module is registered locally, get the corresponding output buffer
-         * 
-         * NOTE: this function can be used to run collective operations across
-         * modules, if there are file records shared globally.
-         */
-        if(this_mod)
-        {
-            this_mod->mod_funcs.get_output_data(MPI_COMM_WORLD, mod_shared_recs,
-                mod_shared_rec_cnt, &mod_buf, &mod_buf_sz);
-        }
-
-        /* append this module's data to the darshan log */
-        final_core->log_header.mod_map[i].off = gz_fp;
-        ret = darshan_log_append_all(log_fh, final_core, mod_buf, mod_buf_sz, &gz_fp);
-        final_core->log_header.mod_map[i].len =
-            gz_fp - final_core->log_header.mod_map[i].off;
-
-        /* error out if the log append failed */
-        DARSHAN_MPI_CALL(PMPI_Allreduce)(&ret, &all_ret, 1, MPI_INT,
-            MPI_LOR, MPI_COMM_WORLD);
-        if(all_ret != 0)
-        {
-            if(my_rank == 0)
-            {
-                fprintf(stderr,
-                    "darshan library warning: unable to write %s module data to log file %s\n",
-                    darshan_module_names[i], logfile_name);
-                unlink(logfile_name);
-            }
-            free(logfile_name);
-            darshan_core_cleanup(final_core);
-            return;
-        }
-
-        /* shutdown module if registered locally */
-        if(this_mod)
-        {
-            this_mod->mod_funcs.shutdown();
-        }
-        if(internal_timing_flag)
-            mod2[i] = DARSHAN_MPI_CALL(PMPI_Wtime)();
-    }
-
-    /* run a reduction to determine if any application processes had to set the
-     * partial flag for any modules. this happens when a module exhausts its memory
-     * and does not track every possible record
-     */
-    DARSHAN_MPI_CALL(PMPI_Reduce)(&(final_core->log_header.partial_flag),
-        &tmp_partial_flag, 1, MPI_UINT32_T, MPI_BOR, 0, MPI_COMM_WORLD);
-
-    if(internal_timing_flag)
-        header1 = DARSHAN_MPI_CALL(PMPI_Wtime)();
-    /* rank 0 is responsible for writing the log header */
-    if(my_rank == 0)
-    {
-        /* initialize the remaining header fields */
-        strcpy(final_core->log_header.version_string, DARSHAN_LOG_VERSION);
-        final_core->log_header.magic_nr = DARSHAN_MAGIC_NR;
-        final_core->log_header.comp_type = DARSHAN_ZLIB_COMP;
-        final_core->log_header.partial_flag = tmp_partial_flag;
-
-        all_ret = DARSHAN_MPI_CALL(PMPI_File_write_at)(log_fh, 0, &(final_core->log_header),
-            sizeof(struct darshan_header), MPI_BYTE, &status);
-        if(all_ret != MPI_SUCCESS)
-        {
-            fprintf(stderr, "darshan library warning: unable to write header to log file %s\n",
-                    logfile_name);
-            unlink(logfile_name);
-        }
-    }
-
-    /* error out if unable to write log header */
-    DARSHAN_MPI_CALL(PMPI_Bcast)(&all_ret, 1, MPI_INT, 0, MPI_COMM_WORLD);
-    if(all_ret != 0)
-    {
-        free(logfile_name);
-        darshan_core_cleanup(final_core);
-        return;
-    }
-    if(internal_timing_flag)
-        header2 = DARSHAN_MPI_CALL(PMPI_Wtime)();
-
-    DARSHAN_MPI_CALL(PMPI_File_close)(&log_fh);
-
-    /* if we got this far, there are no errors, so rename from *.darshan_partial
-     * to *-<logwritetime>.darshan, which indicates that this log file is
-     * complete and ready for analysis
-     */
-    if(my_rank == 0)
-    {
-        if(getenv("DARSHAN_LOGFILE"))
-        {
-#ifdef __DARSHAN_GROUP_READABLE_LOGS
-            chmod(logfile_name, (S_IRUSR|S_IRGRP));
-#else
-            chmod(logfile_name, (S_IRUSR));
-#endif
-        }
-        else
-        {
-            char* tmp_index;
-            double end_log_time;
-            char* new_logfile_name;
-
-            new_logfile_name = malloc(PATH_MAX);
-            if(new_logfile_name)
-            {
-                new_logfile_name[0] = '\0';
-                end_log_time = DARSHAN_MPI_CALL(PMPI_Wtime)();
-                strcat(new_logfile_name, logfile_name);
-                tmp_index = strstr(new_logfile_name, ".darshan_partial");
-                sprintf(tmp_index, "_%d.darshan", (int)(end_log_time-start_log_time+1));
-                rename(logfile_name, new_logfile_name);
-                /* set permissions on log file */
-#ifdef __DARSHAN_GROUP_READABLE_LOGS
-                chmod(new_logfile_name, (S_IRUSR|S_IRGRP));
-#else
-                chmod(new_logfile_name, (S_IRUSR));
-#endif
-                free(new_logfile_name);
-            }
-        }
-    }
->>>>>>> 8731ade9
 
     darshan_core_cleanup(final_core);
 
@@ -1027,7 +651,6 @@
         NULL
     };
 
-<<<<<<< HEAD
     /* record exe and arguments */
     for(i=0; i<argc; i++)
     {
@@ -1058,12 +681,6 @@
         sprintf(&core->mmap_exe_mnt_p[truncate_offset], "%s",
             truncate_string);
     }
-
-=======
-    /* length of exe has already been safety checked in darshan initialization */
-    strcat(trailing_data, core->exe);
-    space_left = DARSHAN_EXE_LEN - strlen(trailing_data);
->>>>>>> 8731ade9
 
     /* we make two passes through mounted file systems; in the first pass we
      * grab any non-nfs mount points, then on the second pass we grab nfs
@@ -1613,11 +1230,6 @@
     /* register module with darshan */
     darshan_core->mod_array[mod_id] = mod;
 
-<<<<<<< HEAD
-    /* TODO: something smarter than just 2 MiB per module */
-    *mod_mem_limit = 2 * 1024 * 1024;
-
-=======
     /* get the calling process's rank */
     DARSHAN_MPI_CALL(PMPI_Comm_rank)(MPI_COMM_WORLD, my_rank);
 
@@ -1636,7 +1248,6 @@
     {
         *mod_mem_limit = DARSHAN_MOD_MEM_MAX;
     }
->>>>>>> 8731ade9
     DARSHAN_CORE_UNLOCK();
 
     return;
@@ -1700,15 +1311,8 @@
   
         if(mod_limit_flag)
         {
-<<<<<<< HEAD
-            /* if we are already tracking the max records, set a flag to indicate
-             * that this log file has partial results
-             */
-            //darshan_core->logfile_header_p->partial_flag = 1;
-=======
             /* if this module is OOM, set a flag in the header to indicate this */
             DARSHAN_MOD_FLAG_SET(darshan_core->log_header.partial_flag, mod_id);
->>>>>>> 8731ade9
             DARSHAN_CORE_UNLOCK();
             return;
         }
