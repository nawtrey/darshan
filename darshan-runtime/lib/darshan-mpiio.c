--- conflicted
+++ resolved
@@ -1202,29 +1202,13 @@
     MPI_Datatype var_dt;
     MPI_Op var_op;
     int i;
-<<<<<<< HEAD
-    int count;
-=======
     struct darshan_variance_dt *var_send_buf = NULL;
     struct darshan_variance_dt *var_recv_buf = NULL;
->>>>>>> fab0224e
 
     DARSHAN_MPI_CALL(PMPI_Type_contiguous)(sizeof(struct darshan_variance_dt),
         MPI_BYTE, &var_dt);
     DARSHAN_MPI_CALL(PMPI_Type_commit)(&var_dt);
 
-<<<<<<< HEAD
-    /* necessary initialization of shared records (e.g., change rank to -1) */
-    for(i = 0,count = 0; i < *shared_rec_count; i++)
-    {
-        HASH_FIND(hlink, mpiio_runtime->file_hash, &shared_recs[i],
-            sizeof(darshan_record_id), file);
-        if (!file) {
-            continue;
-        }
-        count++;
-        file->file_record->rank = -1;
-=======
     DARSHAN_MPI_CALL(PMPI_Op_create)(darshan_variance_reduce, 1, &var_op);
 
     var_send_buf = malloc(shared_rec_count * sizeof(struct darshan_variance_dt));
@@ -1237,7 +1221,6 @@
 
         if(!var_recv_buf)
             return;
->>>>>>> fab0224e
     }
 
     /* get total i/o time variances for shared records */
@@ -1251,17 +1234,6 @@
                             inrec_array[i].fcounters[MPIIO_F_META_TIME];
     }
 
-<<<<<<< HEAD
-    /* make *send_buf point to the shared files at the end of sorted array */
-    *send_buf =
-        &(mpiio_runtime->file_record_array[mpiio_runtime->file_array_ndx-(count)]);
-
-    /* allocate memory for the reduction output on rank 0 */
-    if((my_rank == 0) && (count > 0))
-    {
-        *recv_buf = malloc(count * sizeof(struct darshan_mpiio_file));
-        mpiio_runtime->red_buf = *recv_buf;
-=======
     DARSHAN_MPI_CALL(PMPI_Reduce)(var_send_buf, var_recv_buf, shared_rec_count,
         var_dt, var_op, 0, mod_comm);
 
@@ -1283,15 +1255,11 @@
         var_send_buf[i].T = (double)
                             inrec_array[i].counters[MPIIO_BYTES_READ] +
                             inrec_array[i].counters[MPIIO_BYTES_WRITTEN];
->>>>>>> fab0224e
     }
 
     DARSHAN_MPI_CALL(PMPI_Reduce)(var_send_buf, var_recv_buf, shared_rec_count,
         var_dt, var_op, 0, mod_comm);
 
-<<<<<<< HEAD
-    mpiio_runtime->shared_rec_count = count;
-=======
     if(my_rank == 0)
     {
         for(i=0; i<shared_rec_count; i++)
@@ -1305,7 +1273,6 @@
     DARSHAN_MPI_CALL(PMPI_Op_free)(&var_op);
     free(var_send_buf);
     free(var_recv_buf);
->>>>>>> fab0224e
 
     return;
 }
