--- conflicted
+++ resolved
@@ -160,14 +160,10 @@
 static struct mpiio_file_record_ref *mpiio_track_new_file_record(
     darshan_record_id rec_id, const char *path);
 static void mpiio_finalize_file_records(
-<<<<<<< HEAD
     void *rec_ref_p, void *user_ptr);
-=======
-    void *rec_ref_p);
 static void mpiio_cleanup_runtime(
     void);
 #ifdef HAVE_MPI
->>>>>>> e12c75c2
 static void mpiio_record_reduction_op(
     void* infile_v, void* inoutfile_v, int *len, MPI_Datatype *datatype);
 static void mpiio_shared_record_variance(
@@ -1583,22 +1579,8 @@
 
     mpiio_rec_count = mpiio_runtime->file_rec_count;
 
-<<<<<<< HEAD
-    /* perform any final transformations on MPIIO file records before
-     * writing them out to log file
-     */
-    darshan_iter_record_refs(mpiio_runtime->rec_id_hash,
-        &mpiio_finalize_file_records, NULL);
-
-    /* if there are globally shared files, do a shared file reduction */
-    /* NOTE: the shared file reduction is also skipped if the 
-     * DARSHAN_DISABLE_SHARED_REDUCTION environment variable is set.
-     */
-    if(shared_rec_count && !getenv("DARSHAN_DISABLE_SHARED_REDUCTION"))
-=======
     /* necessary initialization of shared records */
     for(i = 0; i < shared_rec_count; i++)
->>>>>>> e12c75c2
     {
         rec_ref = darshan_lookup_record_ref(mpiio_runtime->rec_id_hash,
             &shared_recs[i], sizeof(darshan_record_id));
@@ -1705,7 +1687,8 @@
     /* perform any final transformations on MPIIO file records before
      * writing them out to log file
      */
-    darshan_iter_record_refs(mpiio_runtime->rec_id_hash, &mpiio_finalize_file_records);
+    darshan_iter_record_refs(mpiio_runtime->rec_id_hash,
+        &mpiio_finalize_file_records, NULL);
 
     /* shutdown internal structures used for instrumenting */
     mpiio_cleanup_runtime();
