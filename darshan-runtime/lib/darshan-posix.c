/*
 * Copyright (C) 2015 University of Chicago.
 * See COPYRIGHT notice in top-level directory.
 *
 */

#define _XOPEN_SOURCE 500
#define _GNU_SOURCE

#include "darshan-runtime-config.h"
#include <stdio.h>
#include <unistd.h>
#include <sys/types.h>
#include <sys/stat.h>
#include <fcntl.h>
#include <stdarg.h>
#include <string.h>
#include <time.h>
#include <stdlib.h>
#include <errno.h>
#include <sys/uio.h>
#include <sys/mman.h>
#include <search.h>
#include <assert.h>
#include <libgen.h>
#include <aio.h>
#include <pthread.h>

#include "uthash.h"
#include "utlist.h"

#include "darshan.h"
#include "darshan-posix-log-format.h"
#include "darshan-dynamic.h"

#ifndef HAVE_OFF64_T
typedef int64_t off64_t;
#endif
#ifndef HAVE_AIOCB64
#define aiocb64 aiocb
#endif

/* TODO: more libc, fgetc, etc etc etc. */

DARSHAN_FORWARD_DECL(open, int, (const char *path, int flags, ...));
DARSHAN_FORWARD_DECL(open64, int, (const char *path, int flags, ...));
DARSHAN_FORWARD_DECL(creat, int, (const char* path, mode_t mode));
DARSHAN_FORWARD_DECL(creat64, int, (const char* path, mode_t mode));
DARSHAN_FORWARD_DECL(fopen, FILE*, (const char *path, const char *mode));
DARSHAN_FORWARD_DECL(fopen64, FILE*, (const char *path, const char *mode));
DARSHAN_FORWARD_DECL(mkstemp, int, (char *template));
DARSHAN_FORWARD_DECL(mkostemp, int, (char *template, int flags));
DARSHAN_FORWARD_DECL(mkstemps, int, (char *template, int suffixlen));
DARSHAN_FORWARD_DECL(mkostemps, int, (char *template, int suffixlen, int flags));
DARSHAN_FORWARD_DECL(read, ssize_t, (int fd, void *buf, size_t count));
DARSHAN_FORWARD_DECL(write, ssize_t, (int fd, const void *buf, size_t count));
DARSHAN_FORWARD_DECL(pread, ssize_t, (int fd, void *buf, size_t count, off_t offset));
DARSHAN_FORWARD_DECL(pwrite, ssize_t, (int fd, const void *buf, size_t count, off_t offset));
DARSHAN_FORWARD_DECL(pread64, ssize_t, (int fd, void *buf, size_t count, off64_t offset));
DARSHAN_FORWARD_DECL(pwrite64, ssize_t, (int fd, const void *buf, size_t count, off64_t offset));
DARSHAN_FORWARD_DECL(readv, ssize_t, (int fd, const struct iovec *iov, int iovcnt));
DARSHAN_FORWARD_DECL(writev, ssize_t, (int fd, const struct iovec *iov, int iovcnt));
DARSHAN_FORWARD_DECL(fread, size_t, (void *ptr, size_t size, size_t nmemb, FILE *stream));
DARSHAN_FORWARD_DECL(fwrite, size_t, (const void *ptr, size_t size, size_t nmemb, FILE *stream));
DARSHAN_FORWARD_DECL(lseek, off_t, (int fd, off_t offset, int whence));
DARSHAN_FORWARD_DECL(lseek64, off64_t, (int fd, off64_t offset, int whence));
DARSHAN_FORWARD_DECL(fseek, int, (FILE *stream, long offset, int whence));
DARSHAN_FORWARD_DECL(__xstat, int, (int vers, const char* path, struct stat *buf));
DARSHAN_FORWARD_DECL(__xstat64, int, (int vers, const char* path, struct stat64 *buf));
DARSHAN_FORWARD_DECL(__lxstat, int, (int vers, const char* path, struct stat *buf));
DARSHAN_FORWARD_DECL(__lxstat64, int, (int vers, const char* path, struct stat64 *buf));
DARSHAN_FORWARD_DECL(__fxstat, int, (int vers, int fd, struct stat *buf));
DARSHAN_FORWARD_DECL(__fxstat64, int, (int vers, int fd, struct stat64 *buf));
DARSHAN_FORWARD_DECL(mmap, void*, (void *addr, size_t length, int prot, int flags, int fd, off_t offset));
DARSHAN_FORWARD_DECL(mmap64, void*, (void *addr, size_t length, int prot, int flags, int fd, off64_t offset));
DARSHAN_FORWARD_DECL(fsync, int, (int fd));
DARSHAN_FORWARD_DECL(fdatasync, int, (int fd));
DARSHAN_FORWARD_DECL(close, int, (int fd));
DARSHAN_FORWARD_DECL(fclose, int, (FILE *fp));
DARSHAN_FORWARD_DECL(aio_read, int, (struct aiocb *aiocbp));
DARSHAN_FORWARD_DECL(aio_write, int, (struct aiocb *aiocbp));
DARSHAN_FORWARD_DECL(aio_read64, int, (struct aiocb64 *aiocbp));
DARSHAN_FORWARD_DECL(aio_write64, int, (struct aiocb64 *aiocbp));
DARSHAN_FORWARD_DECL(aio_return, ssize_t, (struct aiocb *aiocbp));
DARSHAN_FORWARD_DECL(aio_return64, ssize_t, (struct aiocb64 *aiocbp));
DARSHAN_FORWARD_DECL(lio_listio, int, (int mode, struct aiocb *const aiocb_list[], int nitems, struct sigevent *sevp));
DARSHAN_FORWARD_DECL(lio_listio64, int, (int mode, struct aiocb64 *const aiocb_list[], int nitems, struct sigevent *sevp));

/* struct to track information about aio operations in flight */
struct posix_aio_tracker
{
    double tm1;
    void *aiocbp;
    struct posix_aio_tracker* next;
};

/* The posix_file_runtime structure maintains necessary runtime metadata
 * for the POSIX file record (darshan_posix_file structure, defined in
 * darshan-posix-log-format.h) pointed to by 'file_record'. This metadata
 * assists with the instrumenting of specific statistics in the file record.
 * 'hlink' is a hash table link structure used to add/remove this record
 * from the hash table of POSIX file records for this process. 
 *
 * RATIONALE: the POSIX module needs to track some stateful, volatile 
 * information about each open file (like the current file offset, most recent 
 * access time, etc.) to aid in instrumentation, but this information can't be
 * stored in the darshan_posix_file struct because we don't want it to appear in
 * the final darshan log file.  We therefore associate a posix_file_runtime
 * struct with each darshan_posix_file struct in order to track this information.
  *
 * NOTE: There is a one-to-one mapping of posix_file_runtime structs to
 * darshan_posix_file structs.
 *
 * NOTE: The posix_file_runtime struct contains a pointer to a darshan_posix_file
 * struct (see the *file_record member) rather than simply embedding an entire
 * darshan_posix_file struct.  This is done so that all of the darshan_posix_file
 * structs can be kept contiguous in memory as a single array to simplify
 * reduction, compression, and storage.
 */
struct posix_file_runtime
{
    struct darshan_posix_file* file_record;
    int64_t offset;
    int64_t last_byte_read;
    int64_t last_byte_written;
    enum darshan_io_type last_io_type;
    double last_meta_end;
    double last_read_end;
    double last_write_end;
    void* access_root;
    int access_count;
    void* stride_root;
    int stride_count;
    struct posix_aio_tracker* aio_list;
    UT_hash_handle hlink;
};

/* The posix_file_runtime_ref structure is used to associate a POSIX
 * file descriptor with an already existing POSIX file record. This is
 * necessary as many POSIX I/O functions take only an input file descriptor,
 * but POSIX file records are indexed by their full file paths (i.e., darshan
 * record identifiers for POSIX files are created by hashing the file path).
 * In other words, this structure is necessary as it allows us to look up a
 * file record either by a pathname (posix_file_runtime) or by POSIX file
 * descriptor (posix_file_runtime_ref), depending on which parameters are
 * available. This structure includes another hash table link, since separate
 * hashes are maintained for posix_file_runtime structures and posix_file_runtime_ref
 * structures.
 *
 * RATIONALE: In theory the fd information could be included in the
 * posix_file_runtime struct rather than in a separate structure here.  The
 * reason we don't do that is because the same file could be opened multiple
 * times by a given process with different file descriptors and thus
 * simulataneously referenced using different file descriptors.  This practice is
 * not common, but we must support it.
 *
 * NOTE: there are potentially multiple posix_file_runtime_ref structures
 * referring to a single posix_file_runtime structure.  Most of the time there is
 * only one, however.
 */
struct posix_file_runtime_ref
{
    struct posix_file_runtime* file;
    int fd;
    UT_hash_handle hlink;
};

/* The posix_runtime structure maintains necessary state for storing
 * POSIX file records and for coordinating with darshan-core at 
 * shutdown time.
 */
struct posix_runtime
{
    struct posix_file_runtime* file_runtime_array;
    struct darshan_posix_file* file_record_array;
    int file_array_size;
    int file_array_ndx;
    struct posix_file_runtime* file_hash;
    struct posix_file_runtime_ref* fd_hash;
};

static struct posix_runtime *posix_runtime = NULL;
static pthread_mutex_t posix_runtime_mutex = PTHREAD_RECURSIVE_MUTEX_INITIALIZER_NP;
static int instrumentation_disabled = 0;
static int my_rank = -1;
static int darshan_mem_alignment = 1;

static void posix_runtime_initialize(void);
static struct posix_file_runtime* posix_file_by_name(const char *name);
static struct posix_file_runtime* posix_file_by_name_setfd(const char* name, int fd);
static struct posix_file_runtime* posix_file_by_fd(int fd);
static void posix_file_close_fd(int fd);
static void posix_aio_tracker_add(int fd, void *aiocbp);
static struct posix_aio_tracker* posix_aio_tracker_del(int fd, void *aiocbp);
static int posix_record_compare(const void* a, const void* b);
static void posix_record_reduction_op(void* infile_v, void* inoutfile_v,
    int *len, MPI_Datatype *datatype);
static void posix_shared_record_variance(MPI_Comm mod_comm,
    struct darshan_posix_file *inrec_array, struct darshan_posix_file *outrec_array,
    int shared_rec_count);

static void posix_begin_shutdown(void);
static void posix_get_output_data(MPI_Comm mod_comm, darshan_record_id *shared_recs,
    int shared_rec_count, void **posix_buf, int *posix_buf_sz);
static void posix_shutdown(void);

#define POSIX_LOCK() pthread_mutex_lock(&posix_runtime_mutex)
#define POSIX_UNLOCK() pthread_mutex_unlock(&posix_runtime_mutex)

#define POSIX_RECORD_OPEN(__ret, __path, __mode, __stream_flag, __tm1, __tm2) do { \
    struct posix_file_runtime* file; \
    char* exclude; \
    int tmp_index = 0; \
    if(__ret < 0) break; \
    while((exclude = darshan_path_exclusions[tmp_index])) { \
        if(!(strncmp(exclude, __path, strlen(exclude)))) \
            break; \
        tmp_index++; \
    } \
    if(exclude) break; \
    file = posix_file_by_name_setfd(__path, __ret); \
    if(!file) break; \
    if(__mode) \
        file->file_record->counters[POSIX_MODE] = __mode; \
    file->offset = 0; \
    file->last_byte_written = 0; \
    file->last_byte_read = 0; \
    if(__stream_flag)\
        file->file_record->counters[POSIX_FOPENS] += 1; \
    else \
        file->file_record->counters[POSIX_OPENS] += 1; \
    if(file->file_record->fcounters[POSIX_F_OPEN_TIMESTAMP] == 0) \
        file->file_record->fcounters[POSIX_F_OPEN_TIMESTAMP] = __tm1; \
    DARSHAN_TIMER_INC_NO_OVERLAP(file->file_record->fcounters[POSIX_F_META_TIME], __tm1, __tm2, file->last_meta_end); \
} while(0)

#define POSIX_RECORD_READ(__ret, __fd, __pread_flag, __pread_offset, __aligned, __stream_flag, __tm1, __tm2) do{ \
    size_t stride; \
    int64_t this_offset; \
    struct posix_file_runtime* file; \
    int64_t file_alignment; \
    double __elapsed = __tm2-__tm1; \
    if(__ret < 0) break; \
    file = posix_file_by_fd(__fd); \
    if(!file) break; \
    if(__pread_flag) \
        this_offset = __pread_offset; \
    else \
        this_offset = file->offset; \
    if(this_offset > file->last_byte_read) \
        file->file_record->counters[POSIX_SEQ_READS] += 1;  \
    if(this_offset == (file->last_byte_read + 1)) \
        file->file_record->counters[POSIX_CONSEC_READS] += 1;  \
    if(this_offset > 0 && this_offset > file->last_byte_read \
        && file->last_byte_read != 0) \
        stride = this_offset - file->last_byte_read - 1; \
    else \
        stride = 0; \
    file->last_byte_read = this_offset + __ret - 1; \
    file->offset = this_offset + __ret; \
    if(file->file_record->counters[POSIX_MAX_BYTE_READ] < (this_offset + __ret - 1)) \
        file->file_record->counters[POSIX_MAX_BYTE_READ] = (this_offset + __ret - 1); \
    file->file_record->counters[POSIX_BYTES_READ] += __ret; \
    if(__stream_flag) \
        file->file_record->counters[POSIX_FREADS] += 1; \
    else \
        file->file_record->counters[POSIX_READS] += 1; \
    DARSHAN_BUCKET_INC(&(file->file_record->counters[POSIX_SIZE_READ_0_100]), __ret); \
    darshan_common_val_counter(&file->access_root, &file->access_count, __ret); \
    darshan_common_val_counter(&file->stride_root, &file->stride_count, stride); \
    if(!__aligned) \
        file->file_record->counters[POSIX_MEM_NOT_ALIGNED] += 1; \
    file_alignment = file->file_record->counters[POSIX_FILE_ALIGNMENT]; \
    if(file_alignment > 0 && (this_offset % file_alignment) != 0) \
        file->file_record->counters[POSIX_FILE_NOT_ALIGNED] += 1; \
    if(file->last_io_type == DARSHAN_IO_WRITE) \
        file->file_record->counters[POSIX_RW_SWITCHES] += 1; \
    file->last_io_type = DARSHAN_IO_READ; \
    if(file->file_record->fcounters[POSIX_F_READ_START_TIMESTAMP] == 0) \
        file->file_record->fcounters[POSIX_F_READ_START_TIMESTAMP] = __tm1; \
    file->file_record->fcounters[POSIX_F_READ_END_TIMESTAMP] = __tm2; \
    if(file->file_record->fcounters[POSIX_F_MAX_READ_TIME] < __elapsed) { \
        file->file_record->fcounters[POSIX_F_MAX_READ_TIME] = __elapsed; \
        file->file_record->counters[POSIX_MAX_READ_TIME_SIZE] = __ret; } \
    DARSHAN_TIMER_INC_NO_OVERLAP(file->file_record->fcounters[POSIX_F_READ_TIME], __tm1, __tm2, file->last_read_end); \
} while(0)

#define POSIX_RECORD_WRITE(__ret, __fd, __pwrite_flag, __pwrite_offset, __aligned, __stream_flag, __tm1, __tm2) do{ \
    size_t stride; \
    int64_t this_offset; \
    struct posix_file_runtime* file; \
    int64_t file_alignment; \
    double __elapsed = __tm2-__tm1; \
    if(__ret < 0) break; \
    file = posix_file_by_fd(__fd); \
    if(!file) break; \
    if(__pwrite_flag) \
        this_offset = __pwrite_offset; \
    else \
        this_offset = file->offset; \
    if(this_offset > file->last_byte_written) \
        file->file_record->counters[POSIX_SEQ_WRITES] += 1; \
    if(this_offset == (file->last_byte_written + 1)) \
        file->file_record->counters[POSIX_CONSEC_WRITES] += 1; \
    if(this_offset > 0 && this_offset > file->last_byte_written \
        && file->last_byte_written != 0) \
        stride = this_offset - file->last_byte_written - 1; \
    else \
        stride = 0; \
    file->last_byte_written = this_offset + __ret - 1; \
    file->offset = this_offset + __ret; \
    if(file->file_record->counters[POSIX_MAX_BYTE_WRITTEN] < (this_offset + __ret - 1)) \
        file->file_record->counters[POSIX_MAX_BYTE_WRITTEN] = (this_offset + __ret - 1); \
    file->file_record->counters[POSIX_BYTES_WRITTEN] += __ret; \
    if(__stream_flag) \
        file->file_record->counters[POSIX_FWRITES] += 1; \
    else \
        file->file_record->counters[POSIX_WRITES] += 1; \
    DARSHAN_BUCKET_INC(&(file->file_record->counters[POSIX_SIZE_WRITE_0_100]), __ret); \
    darshan_common_val_counter(&file->access_root, &file->access_count, __ret); \
    darshan_common_val_counter(&file->stride_root, &file->stride_count, stride); \
    if(!__aligned) \
        file->file_record->counters[POSIX_MEM_NOT_ALIGNED] += 1; \
    file_alignment = file->file_record->counters[POSIX_FILE_ALIGNMENT]; \
    if(file_alignment > 0 && (this_offset % file_alignment) != 0) \
        file->file_record->counters[POSIX_FILE_NOT_ALIGNED] += 1; \
    if(file->last_io_type == DARSHAN_IO_READ) \
        file->file_record->counters[POSIX_RW_SWITCHES] += 1; \
    file->last_io_type = DARSHAN_IO_WRITE; \
    if(file->file_record->fcounters[POSIX_F_WRITE_START_TIMESTAMP] == 0) \
        file->file_record->fcounters[POSIX_F_WRITE_START_TIMESTAMP] = __tm1; \
    file->file_record->fcounters[POSIX_F_WRITE_END_TIMESTAMP] = __tm2; \
    if(file->file_record->fcounters[POSIX_F_MAX_WRITE_TIME] < __elapsed) { \
        file->file_record->fcounters[POSIX_F_MAX_WRITE_TIME] = __elapsed; \
        file->file_record->counters[POSIX_MAX_WRITE_TIME_SIZE] = __ret; } \
    DARSHAN_TIMER_INC_NO_OVERLAP(file->file_record->fcounters[POSIX_F_WRITE_TIME], __tm1, __tm2, file->last_write_end); \
} while(0)

#define POSIX_LOOKUP_RECORD_STAT(__path, __statbuf, __tm1, __tm2) do { \
    char* exclude; \
    int tmp_index = 0; \
    struct posix_file_runtime* file; \
    while((exclude = darshan_path_exclusions[tmp_index])) { \
        if(!(strncmp(exclude, __path, strlen(exclude)))) \
            break; \
        tmp_index++; \
    } \
    if(exclude) break; \
    file = posix_file_by_name(__path); \
    if(file) \
    { \
        POSIX_RECORD_STAT(file, __statbuf, __tm1, __tm2); \
    } \
} while(0)

#define POSIX_RECORD_STAT(__file, __statbuf, __tm1, __tm2) do { \
    DARSHAN_TIMER_INC_NO_OVERLAP((__file)->file_record->fcounters[POSIX_F_META_TIME], __tm1, __tm2, (__file)->last_meta_end); \
    (__file)->file_record->counters[POSIX_STATS] += 1; \
} while(0)

/**********************************************************
 *      Wrappers for POSIX I/O functions of interest      * 
 **********************************************************/

int DARSHAN_DECL(open)(const char *path, int flags, ...)
{
    int mode = 0;
    int ret;
    double tm1, tm2;

    MAP_OR_FAIL(open);

    if(flags & O_CREAT) 
    {
        va_list arg;
        va_start(arg, flags);
        mode = va_arg(arg, int);
        va_end(arg);

        tm1 = darshan_core_wtime();
        ret = __real_open(path, flags, mode);
        tm2 = darshan_core_wtime();
    }
    else
    {
        tm1 = darshan_core_wtime();
        ret = __real_open(path, flags);
        tm2 = darshan_core_wtime();
    }

    POSIX_LOCK();
    posix_runtime_initialize();
    POSIX_RECORD_OPEN(ret, path, mode, 0, tm1, tm2);
    POSIX_UNLOCK();

    return(ret);
}

int DARSHAN_DECL(open64)(const char *path, int flags, ...)
{
    int mode = 0;
    int ret;
    double tm1, tm2;

    MAP_OR_FAIL(open64);

    if(flags & O_CREAT)
    {
        va_list arg;
        va_start(arg, flags);
        mode = va_arg(arg, int);
        va_end(arg);

        tm1 = darshan_core_wtime();
        ret = __real_open64(path, flags, mode);
        tm2 = darshan_core_wtime();
    }
    else
    {
        tm1 = darshan_core_wtime();
        ret = __real_open64(path, flags);
        tm2 = darshan_core_wtime();
    }

    POSIX_LOCK();
    posix_runtime_initialize();
    POSIX_RECORD_OPEN(ret, path, mode, 0, tm1, tm2);
    POSIX_UNLOCK();

    return(ret);
}

int DARSHAN_DECL(creat)(const char* path, mode_t mode)
{
    int ret;
    double tm1, tm2;

    MAP_OR_FAIL(creat);

    tm1 = darshan_core_wtime();
    ret = __real_creat(path, mode);
    tm2 = darshan_core_wtime();

    POSIX_LOCK();
    posix_runtime_initialize();
    POSIX_RECORD_OPEN(ret, path, mode, 0, tm1, tm2);
    POSIX_UNLOCK();

    return(ret);
}

int DARSHAN_DECL(creat64)(const char* path, mode_t mode)
{
    int ret;
    double tm1, tm2;

    MAP_OR_FAIL(creat64);

    tm1 = darshan_core_wtime();
    ret = __real_creat64(path, mode);
    tm2 = darshan_core_wtime();

    POSIX_LOCK();
    posix_runtime_initialize();
    POSIX_RECORD_OPEN(ret, path, mode, 0, tm1, tm2);
    POSIX_UNLOCK();

    return(ret);
}

FILE* DARSHAN_DECL(fopen)(const char *path, const char *mode)
{
    FILE* ret;
    int fd;
    double tm1, tm2;

    MAP_OR_FAIL(fopen);

    tm1 = darshan_core_wtime();
    ret = __real_fopen(path, mode);
    tm2 = darshan_core_wtime();

    if(ret == NULL)
        fd = -1;
    else
        fd = fileno(ret);

    POSIX_LOCK();
    posix_runtime_initialize();
    POSIX_RECORD_OPEN(fd, path, 0, 1, tm1, tm2);
    POSIX_UNLOCK();

    return(ret);
}

FILE* DARSHAN_DECL(fopen64)(const char *path, const char *mode)
{
    FILE* ret;
    int fd;
    double tm1, tm2;

    MAP_OR_FAIL(fopen64);

    tm1 = darshan_core_wtime();
    ret = __real_fopen64(path, mode);
    tm2 = darshan_core_wtime();

    if(ret == NULL)
        fd = -1;
    else
        fd = fileno(ret);

    POSIX_LOCK();
    posix_runtime_initialize();
    POSIX_RECORD_OPEN(fd, path, 0, 1, tm1, tm2);
    POSIX_UNLOCK();

    return(ret);
}

int DARSHAN_DECL(mkstemp)(char* template)
{
    int ret;
    double tm1, tm2;

    MAP_OR_FAIL(mkstemp);

    tm1 = darshan_core_wtime();
    ret = __real_mkstemp(template);
    tm2 = darshan_core_wtime();

    POSIX_LOCK();
    posix_runtime_initialize();
    POSIX_RECORD_OPEN(ret, template, 0, 0, tm1, tm2);
    POSIX_UNLOCK();

    return(ret);
}

int DARSHAN_DECL(mkostemp)(char* template, int flags)
{
    int ret;
    double tm1, tm2;

    MAP_OR_FAIL(mkostemp);

    tm1 = darshan_core_wtime();
    ret = __real_mkostemp(template, flags);
    tm2 = darshan_core_wtime();

    POSIX_LOCK();
    posix_runtime_initialize();
    POSIX_RECORD_OPEN(ret, template, 0, 0, tm1, tm2);
    POSIX_UNLOCK();

    return(ret);
}

int DARSHAN_DECL(mkstemps)(char* template, int suffixlen)
{
    int ret;
    double tm1, tm2;

    MAP_OR_FAIL(mkstemps);

    tm1 = darshan_core_wtime();
    ret = __real_mkstemps(template, suffixlen);
    tm2 = darshan_core_wtime();

    POSIX_LOCK();
    posix_runtime_initialize();
    POSIX_RECORD_OPEN(ret, template, 0, 0, tm1, tm2);
    POSIX_UNLOCK();

    return(ret);
}

int DARSHAN_DECL(mkostemps)(char* template, int suffixlen, int flags)
{
    int ret;
    double tm1, tm2;

    MAP_OR_FAIL(mkostemps);

    tm1 = darshan_core_wtime();
    ret = __real_mkostemps(template, suffixlen, flags);
    tm2 = darshan_core_wtime();

    POSIX_LOCK();
    posix_runtime_initialize();
    POSIX_RECORD_OPEN(ret, template, 0, 0, tm1, tm2);
    POSIX_UNLOCK();

    return(ret);
}

ssize_t DARSHAN_DECL(read)(int fd, void *buf, size_t count)
{
    ssize_t ret;
    int aligned_flag = 0;
    double tm1, tm2;

    MAP_OR_FAIL(read);

    if((unsigned long)buf % darshan_mem_alignment == 0) aligned_flag = 1;

    tm1 = darshan_core_wtime();
    ret = __real_read(fd, buf, count);
    tm2 = darshan_core_wtime();

    POSIX_LOCK();
    posix_runtime_initialize();
    POSIX_RECORD_READ(ret, fd, 0, 0, aligned_flag, 0, tm1, tm2);
    POSIX_UNLOCK();

    return(ret);
}

ssize_t DARSHAN_DECL(write)(int fd, const void *buf, size_t count)
{
    ssize_t ret;
    int aligned_flag = 0;
    double tm1, tm2;

    MAP_OR_FAIL(write);

    if((unsigned long)buf % darshan_mem_alignment == 0) aligned_flag = 1;

    tm1 = darshan_core_wtime();
    ret = __real_write(fd, buf, count);
    tm2 = darshan_core_wtime();

    POSIX_LOCK();
    posix_runtime_initialize();
    POSIX_RECORD_WRITE(ret, fd, 0, 0, aligned_flag, 0, tm1, tm2);
    POSIX_UNLOCK();

    return(ret);
}

ssize_t DARSHAN_DECL(pread)(int fd, void *buf, size_t count, off_t offset)
{
    ssize_t ret;
    int aligned_flag = 0;
    double tm1, tm2;

    MAP_OR_FAIL(pread);

    if((unsigned long)buf % darshan_mem_alignment == 0) aligned_flag = 1;

    tm1 = darshan_core_wtime();
    ret = __real_pread(fd, buf, count, offset);
    tm2 = darshan_core_wtime();

    POSIX_LOCK();
    posix_runtime_initialize();
    POSIX_RECORD_READ(ret, fd, 1, offset, aligned_flag, 0, tm1, tm2);
    POSIX_UNLOCK();

    return(ret);
}

ssize_t DARSHAN_DECL(pwrite)(int fd, const void *buf, size_t count, off_t offset)
{
    ssize_t ret;
    int aligned_flag = 0;
    double tm1, tm2;

    MAP_OR_FAIL(pwrite);

    if((unsigned long)buf % darshan_mem_alignment == 0) aligned_flag = 1;

    tm1 = darshan_core_wtime();
    ret = __real_pwrite(fd, buf, count, offset);
    tm2 = darshan_core_wtime();

    POSIX_LOCK();
    posix_runtime_initialize();
    POSIX_RECORD_WRITE(ret, fd, 1, offset, aligned_flag, 0, tm1, tm2);
    POSIX_UNLOCK();

    return(ret);
}

ssize_t DARSHAN_DECL(pread64)(int fd, void *buf, size_t count, off64_t offset)
{
    ssize_t ret;
    int aligned_flag = 0;
    double tm1, tm2;

    MAP_OR_FAIL(pread64);

    if((unsigned long)buf % darshan_mem_alignment == 0) aligned_flag = 1;

    tm1 = darshan_core_wtime();
    ret = __real_pread64(fd, buf, count, offset);
    tm2 = darshan_core_wtime();

    POSIX_LOCK();
    posix_runtime_initialize();
    POSIX_RECORD_READ(ret, fd, 1, offset, aligned_flag, 0, tm1, tm2);
    POSIX_UNLOCK();

    return(ret);
}

ssize_t DARSHAN_DECL(pwrite64)(int fd, const void *buf, size_t count, off64_t offset)
{
    ssize_t ret;
    int aligned_flag = 0;
    double tm1, tm2;

    MAP_OR_FAIL(pwrite64);

    if((unsigned long)buf % darshan_mem_alignment == 0) aligned_flag = 1;

    tm1 = darshan_core_wtime();
    ret = __real_pwrite64(fd, buf, count, offset);
    tm2 = darshan_core_wtime();

    POSIX_LOCK();
    posix_runtime_initialize();
    POSIX_RECORD_WRITE(ret, fd, 1, offset, aligned_flag, 0, tm1, tm2);
    POSIX_UNLOCK();

    return(ret);
}

ssize_t DARSHAN_DECL(readv)(int fd, const struct iovec *iov, int iovcnt)
{
    ssize_t ret;
    int aligned_flag = 1;
    int i;
    double tm1, tm2;

    MAP_OR_FAIL(readv);

    for(i=0; i<iovcnt; i++)
    {
        if(((unsigned long)iov[i].iov_base % darshan_mem_alignment) != 0)
            aligned_flag = 0;
    }

    tm1 = darshan_core_wtime();
    ret = __real_readv(fd, iov, iovcnt);
    tm2 = darshan_core_wtime();

    POSIX_LOCK();
    posix_runtime_initialize();
    POSIX_RECORD_READ(ret, fd, 0, 0, aligned_flag, 0, tm1, tm2);
    POSIX_UNLOCK();

    return(ret);
}

ssize_t DARSHAN_DECL(writev)(int fd, const struct iovec *iov, int iovcnt)
{
    ssize_t ret;
    int aligned_flag = 1;
    int i;
    double tm1, tm2;

    MAP_OR_FAIL(writev);

    for(i=0; i<iovcnt; i++)
    {
        if(((unsigned long)iov[i].iov_base % darshan_mem_alignment) != 0)
            aligned_flag = 0;
    }

    tm1 = darshan_core_wtime();
    ret = __real_writev(fd, iov, iovcnt);
    tm2 = darshan_core_wtime();

    POSIX_LOCK();
    posix_runtime_initialize();
    POSIX_RECORD_WRITE(ret, fd, 0, 0, aligned_flag, 0, tm1, tm2);
    POSIX_UNLOCK();

    return(ret);
}

size_t DARSHAN_DECL(fread)(void *ptr, size_t size, size_t nmemb, FILE *stream)
{
    size_t ret;
    int aligned_flag = 0;
    double tm1, tm2;

    MAP_OR_FAIL(fread);

    if((unsigned long)ptr % darshan_mem_alignment == 0) aligned_flag = 1;

    tm1 = darshan_core_wtime();
    ret = __real_fread(ptr, size, nmemb, stream);
    tm2 = darshan_core_wtime();

    POSIX_LOCK();
    posix_runtime_initialize();
    if(ret > 0)
    {
        POSIX_RECORD_READ(size*ret, fileno(stream), 0, 0,
            aligned_flag, 1, tm1, tm2);
    }
    else
    {
        POSIX_RECORD_READ(ret, fileno(stream), 0, 0,
            aligned_flag, 1, tm1, tm2);
    }
    POSIX_UNLOCK();

    return(ret);
}

size_t DARSHAN_DECL(fwrite)(const void *ptr, size_t size, size_t nmemb, FILE *stream)
{
    size_t ret;
    int aligned_flag = 0;
    double tm1, tm2;

    MAP_OR_FAIL(fwrite);

    if((unsigned long)ptr % darshan_mem_alignment == 0) aligned_flag = 1;

    tm1 = darshan_core_wtime();
    ret = __real_fwrite(ptr, size, nmemb, stream);
    tm2 = darshan_core_wtime();

    POSIX_LOCK();
    posix_runtime_initialize();
    if(ret > 0)
    {
        POSIX_RECORD_WRITE(size*ret, fileno(stream), 0, 0,
            aligned_flag, 1, tm1, tm2);
    }
    else
    {
        POSIX_RECORD_WRITE(ret, fileno(stream), 0, 0,
            aligned_flag, 1, tm1, tm2);
    }
    POSIX_UNLOCK();

    return(ret);
}

off_t DARSHAN_DECL(lseek)(int fd, off_t offset, int whence)
{
    off_t ret;
    struct posix_file_runtime* file;
    double tm1, tm2;

    MAP_OR_FAIL(lseek);

    tm1 = darshan_core_wtime();
    ret = __real_lseek(fd, offset, whence);
    tm2 = darshan_core_wtime();

    if(ret >= 0)
    {
        POSIX_LOCK();
        posix_runtime_initialize();
        file = posix_file_by_fd(fd);
        if(file)
        {
            file->offset = ret;
            DARSHAN_TIMER_INC_NO_OVERLAP(
                file->file_record->fcounters[POSIX_F_META_TIME],
                tm1, tm2, file->last_meta_end);
            file->file_record->counters[POSIX_SEEKS] += 1;
        }
        POSIX_UNLOCK();
    }

    return(ret);
}

off_t DARSHAN_DECL(lseek64)(int fd, off_t offset, int whence)
{
    off_t ret;
    struct posix_file_runtime* file;
    double tm1, tm2;

    MAP_OR_FAIL(lseek64);

    tm1 = darshan_core_wtime();
    ret = __real_lseek64(fd, offset, whence);
    tm2 = darshan_core_wtime();

    if(ret >= 0)
    {
        POSIX_LOCK();
        posix_runtime_initialize();
        file = posix_file_by_fd(fd);
        if(file)
        {
            file->offset = ret;
            DARSHAN_TIMER_INC_NO_OVERLAP(
                file->file_record->fcounters[POSIX_F_META_TIME],
                tm1, tm2, file->last_meta_end);
            file->file_record->counters[POSIX_SEEKS] += 1;
        }
        POSIX_UNLOCK();
    }

    return(ret);
}

int DARSHAN_DECL(fseek)(FILE *stream, long offset, int whence)
{
    int ret;
    struct posix_file_runtime* file;
    double tm1, tm2;

    MAP_OR_FAIL(fseek);

    tm1 = darshan_core_wtime();
    ret = __real_fseek(stream, offset, whence);
    tm2 = darshan_core_wtime();

    if(ret >= 0)
    {
        POSIX_LOCK();
        posix_runtime_initialize();
        file = posix_file_by_fd(fileno(stream));
        if(file)
        {
            file->offset = ftell(stream);
            DARSHAN_TIMER_INC_NO_OVERLAP(
                file->file_record->fcounters[POSIX_F_META_TIME],
                tm1, tm2, file->last_meta_end);
            file->file_record->counters[POSIX_FSEEKS] += 1;
        }
        POSIX_UNLOCK();
    }

    return(ret);
}

int DARSHAN_DECL(__xstat)(int vers, const char *path, struct stat *buf)
{
    int ret;
    double tm1, tm2;

    MAP_OR_FAIL(__xstat);

    tm1 = darshan_core_wtime();
    ret = __real___xstat(vers, path, buf);
    tm2 = darshan_core_wtime();

    if(ret < 0 || !S_ISREG(buf->st_mode))
        return(ret);

    POSIX_LOCK();
    posix_runtime_initialize();
    POSIX_LOOKUP_RECORD_STAT(path, buf, tm1, tm2);
    POSIX_UNLOCK();

    return(ret);
}

int DARSHAN_DECL(__xstat64)(int vers, const char *path, struct stat64 *buf)
{
    int ret;
    double tm1, tm2;

    MAP_OR_FAIL(__xstat64);

    tm1 = darshan_core_wtime();
    ret = __real___xstat64(vers, path, buf);
    tm2 = darshan_core_wtime();

    if(ret < 0 || !S_ISREG(buf->st_mode))
        return(ret);

    POSIX_LOCK();
    posix_runtime_initialize();
    POSIX_LOOKUP_RECORD_STAT(path, buf, tm1, tm2);
    POSIX_UNLOCK();

    return(ret);
}

int DARSHAN_DECL(__lxstat)(int vers, const char *path, struct stat *buf)
{
    int ret;
    double tm1, tm2;

    MAP_OR_FAIL(__lxstat);

    tm1 = darshan_core_wtime();
    ret = __real___lxstat(vers, path, buf);
    tm2 = darshan_core_wtime();

    if(ret < 0 || !S_ISREG(buf->st_mode))
        return(ret);

    POSIX_LOCK();
    posix_runtime_initialize();
    POSIX_LOOKUP_RECORD_STAT(path, buf, tm1, tm2);
    POSIX_UNLOCK();

    return(ret);
}

int DARSHAN_DECL(__lxstat64)(int vers, const char *path, struct stat64 *buf)
{
    int ret;
    double tm1, tm2;

    MAP_OR_FAIL(__lxstat64);

    tm1 = darshan_core_wtime();
    ret = __real___lxstat64(vers, path, buf);
    tm2 = darshan_core_wtime();

    if(ret < 0 || !S_ISREG(buf->st_mode))
        return(ret);

    POSIX_LOCK();
    posix_runtime_initialize();
    POSIX_LOOKUP_RECORD_STAT(path, buf, tm1, tm2);
    POSIX_UNLOCK();

    return(ret);
}

int DARSHAN_DECL(__fxstat)(int vers, int fd, struct stat *buf)
{
    int ret;
    struct posix_file_runtime* file;
    double tm1, tm2;

    MAP_OR_FAIL(__fxstat);

    tm1 = darshan_core_wtime();
    ret = __real___fxstat(vers, fd, buf);
    tm2 = darshan_core_wtime();

    if(ret < 0 || !S_ISREG(buf->st_mode))
        return(ret);

    POSIX_LOCK();
    posix_runtime_initialize();
    file = posix_file_by_fd(fd);
    if(file)
    {
        POSIX_RECORD_STAT(file, buf, tm1, tm2);
    }
    POSIX_UNLOCK();

    return(ret);
}

int DARSHAN_DECL(__fxstat64)(int vers, int fd, struct stat64 *buf)
{
    int ret;
    struct posix_file_runtime* file;
    double tm1, tm2;

    MAP_OR_FAIL(__fxstat64);

    tm1 = darshan_core_wtime();
    ret = __real___fxstat64(vers, fd, buf);
    tm2 = darshan_core_wtime();

    if(ret < 0 || !S_ISREG(buf->st_mode))
        return(ret);

    POSIX_LOCK();
    posix_runtime_initialize();
    file = posix_file_by_fd(fd);
    if(file)
    {
        POSIX_RECORD_STAT(file, buf, tm1, tm2);
    }
    POSIX_UNLOCK();

    return(ret);
}

void* DARSHAN_DECL(mmap)(void *addr, size_t length, int prot, int flags,
    int fd, off_t offset)
{
    void* ret;
    struct posix_file_runtime* file;

    MAP_OR_FAIL(mmap);

    ret = __real_mmap(addr, length, prot, flags, fd, offset);
    if(ret == MAP_FAILED)
        return(ret);

    POSIX_LOCK();
    posix_runtime_initialize();
    file = posix_file_by_fd(fd);
    if(file)
    {
        file->file_record->counters[POSIX_MMAPS] += 1;
    }
    POSIX_UNLOCK();

    return(ret);
}

void* DARSHAN_DECL(mmap64)(void *addr, size_t length, int prot, int flags,
    int fd, off64_t offset)
{
    void* ret;
    struct posix_file_runtime* file;

    MAP_OR_FAIL(mmap64);

    ret = __real_mmap64(addr, length, prot, flags, fd, offset);
    if(ret == MAP_FAILED)
        return(ret);

    POSIX_LOCK();
    posix_runtime_initialize();
    file = posix_file_by_fd(fd);
    if(file)
    {
        file->file_record->counters[POSIX_MMAPS] += 1;
    }
    POSIX_UNLOCK();

    return(ret);
}

int DARSHAN_DECL(fsync)(int fd)
{
    int ret;
    struct posix_file_runtime* file;
    double tm1, tm2;

    MAP_OR_FAIL(fsync);

    tm1 = darshan_core_wtime();
    ret = __real_fsync(fd);
    tm2 = darshan_core_wtime();

    if(ret < 0)
        return(ret);

    POSIX_LOCK();
    posix_runtime_initialize();
    file = posix_file_by_fd(fd);
    if(file)
    {
        DARSHAN_TIMER_INC_NO_OVERLAP(
            file->file_record->fcounters[POSIX_F_WRITE_TIME],
            tm1, tm2, file->last_write_end);
        file->file_record->counters[POSIX_FSYNCS] += 1;
    }
    POSIX_UNLOCK();

    return(ret);
}

int DARSHAN_DECL(fdatasync)(int fd)
{
    int ret;
    struct posix_file_runtime* file;
    double tm1, tm2;

    MAP_OR_FAIL(fdatasync);

    tm1 = darshan_core_wtime();
    ret = __real_fdatasync(fd);
    tm2 = darshan_core_wtime();

    if(ret < 0)
        return(ret);

    POSIX_LOCK();
    posix_runtime_initialize();
    file = posix_file_by_fd(fd);
    if(file)
    {
        DARSHAN_TIMER_INC_NO_OVERLAP(
            file->file_record->fcounters[POSIX_F_WRITE_TIME],
            tm1, tm2, file->last_write_end);
        file->file_record->counters[POSIX_FDSYNCS] += 1;
    }
    POSIX_UNLOCK();

    return(ret);
}

int DARSHAN_DECL(close)(int fd)
{
    struct posix_file_runtime* file;
    double tm1, tm2;
    int ret;

    MAP_OR_FAIL(close);

    tm1 = darshan_core_wtime();
    ret = __real_close(fd);
    tm2 = darshan_core_wtime();

    POSIX_LOCK();
    posix_runtime_initialize();
    file = posix_file_by_fd(fd);
    if(file)
    {
        file->last_byte_written = 0;
        file->last_byte_read = 0;
        file->file_record->fcounters[POSIX_F_CLOSE_TIMESTAMP] =
            darshan_core_wtime();
        DARSHAN_TIMER_INC_NO_OVERLAP(
            file->file_record->fcounters[POSIX_F_META_TIME],
            tm1, tm2, file->last_meta_end);
        posix_file_close_fd(fd);
    }
    POSIX_UNLOCK();    

    return(ret);
}

int DARSHAN_DECL(fclose)(FILE *fp)
{
    struct posix_file_runtime* file;
    int fd = fileno(fp);
    double tm1, tm2;
    int ret;

    MAP_OR_FAIL(fclose);

    tm1 = darshan_core_wtime();
    ret = __real_fclose(fp);
    tm2 = darshan_core_wtime();

    POSIX_LOCK();
    posix_runtime_initialize();
    file = posix_file_by_fd(fd);
    if(file)
    {
        file->last_byte_written = 0;
        file->last_byte_read = 0;
        file->file_record->fcounters[POSIX_F_CLOSE_TIMESTAMP] =
            darshan_core_wtime();
        DARSHAN_TIMER_INC_NO_OVERLAP(
            file->file_record->fcounters[POSIX_F_META_TIME],
            tm1, tm2, file->last_meta_end);
        posix_file_close_fd(fd);
    }
    POSIX_UNLOCK();

    return(ret);
}

int DARSHAN_DECL(aio_read)(struct aiocb *aiocbp)
{
    int ret;

    MAP_OR_FAIL(aio_read);

    ret = __real_aio_read(aiocbp);
    if(ret == 0)
    {
        POSIX_LOCK();
        posix_runtime_initialize();
        posix_aio_tracker_add(aiocbp->aio_fildes, aiocbp);
        POSIX_UNLOCK();
    }

    return(ret);
}

int DARSHAN_DECL(aio_write)(struct aiocb *aiocbp)
{
    int ret;

    MAP_OR_FAIL(aio_write);

    ret = __real_aio_write(aiocbp);
    if(ret == 0)
    {
        POSIX_LOCK();
        posix_runtime_initialize();
        posix_aio_tracker_add(aiocbp->aio_fildes, aiocbp);
        POSIX_UNLOCK();
    }

    return(ret);
}

int DARSHAN_DECL(aio_read64)(struct aiocb64 *aiocbp)
{
    int ret;

    MAP_OR_FAIL(aio_read64);

    ret = __real_aio_read64(aiocbp);
    if(ret == 0)
    {
        POSIX_LOCK();
        posix_runtime_initialize();
        posix_aio_tracker_add(aiocbp->aio_fildes, aiocbp);
        POSIX_UNLOCK();
    }

    return(ret);
}

int DARSHAN_DECL(aio_write64)(struct aiocb64 *aiocbp)
{
    int ret;

    MAP_OR_FAIL(aio_write64);

    ret = __real_aio_write64(aiocbp);
    if(ret == 0)
    {
        POSIX_LOCK();
        posix_runtime_initialize();
        posix_aio_tracker_add(aiocbp->aio_fildes, aiocbp);
        POSIX_UNLOCK();
    }

    return(ret);
}

ssize_t DARSHAN_DECL(aio_return)(struct aiocb *aiocbp)
{
    int ret;
    double tm2;
    struct posix_aio_tracker *tmp;
    int aligned_flag = 0;

    MAP_OR_FAIL(aio_return);

    ret = __real_aio_return(aiocbp);
    tm2 = darshan_core_wtime();

    POSIX_LOCK();
    posix_runtime_initialize();
    tmp = posix_aio_tracker_del(aiocbp->aio_fildes, aiocbp);
    if (tmp)
    {
        if((unsigned long)aiocbp->aio_buf % darshan_mem_alignment == 0)
            aligned_flag = 1;
        if(aiocbp->aio_lio_opcode == LIO_WRITE)
        {
            POSIX_RECORD_WRITE(ret, aiocbp->aio_fildes,
                1, aiocbp->aio_offset, aligned_flag, 0,
                tmp->tm1, tm2);
        }
        else if(aiocbp->aio_lio_opcode == LIO_READ)
        {
            POSIX_RECORD_READ(ret, aiocbp->aio_fildes,
                1, aiocbp->aio_offset, aligned_flag, 0,
                tmp->tm1, tm2);
        }
        free(tmp);
    }
    POSIX_UNLOCK();

    return(ret);
}

ssize_t DARSHAN_DECL(aio_return64)(struct aiocb64 *aiocbp)
{
    int ret;
    double tm2;
    struct posix_aio_tracker *tmp;
    int aligned_flag = 0;

    MAP_OR_FAIL(aio_return64);

    ret = __real_aio_return64(aiocbp);
    tm2 = darshan_core_wtime();

    POSIX_LOCK();
    posix_runtime_initialize();
    tmp = posix_aio_tracker_del(aiocbp->aio_fildes, aiocbp);
    if (tmp)
    {
        if((unsigned long)aiocbp->aio_buf % darshan_mem_alignment == 0)
            aligned_flag = 1;
        if(aiocbp->aio_lio_opcode == LIO_WRITE)
        {
            POSIX_RECORD_WRITE(ret, aiocbp->aio_fildes,
                1, aiocbp->aio_offset, aligned_flag, 0,
                tmp->tm1, tm2);
        }
        else if(aiocbp->aio_lio_opcode == LIO_READ)
        {
            POSIX_RECORD_READ(ret, aiocbp->aio_fildes,
                1, aiocbp->aio_offset, aligned_flag, 0,
                tmp->tm1, tm2);
        }
        free(tmp);
    }
    POSIX_UNLOCK();

    return(ret);
}

int DARSHAN_DECL(lio_listio)(int mode, struct aiocb *const aiocb_list[],
    int nitems, struct sigevent *sevp)
{
    int ret;
    int i;

    MAP_OR_FAIL(lio_listio);

    ret = __real_lio_listio(mode, aiocb_list, nitems, sevp);
    if(ret == 0)
    {
        POSIX_LOCK();
        posix_runtime_initialize();
        for(i = 0; i < nitems; i++)
        {
            posix_aio_tracker_add(aiocb_list[i]->aio_fildes, aiocb_list[i]);
        }
        POSIX_UNLOCK();
    }

    return(ret);
}

int DARSHAN_DECL(lio_listio64)(int mode, struct aiocb64 *const aiocb_list[],
    int nitems, struct sigevent *sevp)
{
    int ret;
    int i;

    MAP_OR_FAIL(lio_listio64);

    ret = __real_lio_listio64(mode, aiocb_list, nitems, sevp);
    if(ret == 0)
    {
        POSIX_LOCK();
        posix_runtime_initialize();
        for(i = 0; i < nitems; i++)
        {
            posix_aio_tracker_add(aiocb_list[i]->aio_fildes, aiocb_list[i]);
        }
        POSIX_UNLOCK();
    }

    return(ret);
}

/**********************************************************
 * Internal functions for manipulating POSIX module state *
 **********************************************************/

/* initialize internal POSIX module data structures and register with darshan-core */
static void posix_runtime_initialize()
{
    int mem_limit;
    struct darshan_module_funcs posix_mod_fns =
    {
        .begin_shutdown = &posix_begin_shutdown,
        .get_output_data = &posix_get_output_data,
        .shutdown = &posix_shutdown
    };

    /* don't do anything if already initialized or instrumenation is disabled */
    if(posix_runtime || instrumentation_disabled)
        return;

    /* register the posix module with darshan core */
    darshan_core_register_module(
        DARSHAN_POSIX_MOD,
        &posix_mod_fns,
        &my_rank,
        &mem_limit,
        &darshan_mem_alignment);

    /* return if no memory assigned by darshan core */
    if(mem_limit == 0)
        return;

    posix_runtime = malloc(sizeof(*posix_runtime));
    if(!posix_runtime)
        return;
    memset(posix_runtime, 0, sizeof(*posix_runtime));

    /* set maximum number of file records according to max memory limit */
    /* NOTE: maximum number of records is based on the size of a posix file record */
    /* TODO: should we base memory usage off file record or total runtime structure sizes? */
    posix_runtime->file_array_size = mem_limit / sizeof(struct darshan_posix_file);
    posix_runtime->file_array_ndx = 0;

    /* allocate array of runtime file records */
    posix_runtime->file_runtime_array = malloc(posix_runtime->file_array_size *
                                               sizeof(struct posix_file_runtime));
    posix_runtime->file_record_array = malloc(posix_runtime->file_array_size *
                                              sizeof(struct darshan_posix_file));
    if(!posix_runtime->file_runtime_array || !posix_runtime->file_record_array)
    {
        posix_runtime->file_array_size = 0;
        return;
    }
    memset(posix_runtime->file_runtime_array, 0, posix_runtime->file_array_size *
           sizeof(struct posix_file_runtime));
    memset(posix_runtime->file_record_array, 0, posix_runtime->file_array_size *
           sizeof(struct darshan_posix_file));

    return;
}

/* get a POSIX file record for the given file path */
static struct posix_file_runtime* posix_file_by_name(const char *name)
{
    struct posix_file_runtime *file = NULL;
    char *newname = NULL;
    darshan_record_id file_id;
    int file_alignment;

    if(!posix_runtime || instrumentation_disabled)
        return(NULL);

    newname = darshan_clean_file_path(name);
    if(!newname)
        newname = (char*)name;

    /* get a unique id for this file from darshan core */
    darshan_core_register_record(
        (void*)newname,
        strlen(newname),
        1,
        DARSHAN_POSIX_MOD,
        &file_id,
        &file_alignment);

    /* search the hash table for this file record, and return if found */
    HASH_FIND(hlink, posix_runtime->file_hash, &file_id, sizeof(darshan_record_id), file);
    if(file)
    {
        if(newname != name)
            free(newname);
        return(file);
    }

    if(posix_runtime->file_array_ndx < posix_runtime->file_array_size);
    {
        /* no existing record, assign a new file record from the global array */
        file = &(posix_runtime->file_runtime_array[posix_runtime->file_array_ndx]);
        file->file_record = &(posix_runtime->file_record_array[posix_runtime->file_array_ndx]);
        file->file_record->f_id = file_id;
        file->file_record->rank = my_rank;
        file->file_record->counters[POSIX_MEM_ALIGNMENT] = darshan_mem_alignment;
        file->file_record->counters[POSIX_FILE_ALIGNMENT] = file_alignment;

        /* add new record to file hash table */
        HASH_ADD(hlink, posix_runtime->file_hash, file_record->f_id, sizeof(darshan_record_id), file);

        posix_runtime->file_array_ndx++;
    }

    if(newname != name)
        free(newname);
    return(file);
}

/* get a POSIX file record for the given file path, and also create a
 * reference structure using the returned file descriptor
 */
static struct posix_file_runtime* posix_file_by_name_setfd(const char* name, int fd)
{
    struct posix_file_runtime* file;
    struct posix_file_runtime_ref* ref;

    if(!posix_runtime || instrumentation_disabled)
        return(NULL);

    /* find file record by name first */
    file = posix_file_by_name(name);

    if(!file)
        return(NULL);

    /* search hash table for existing file ref for this fd */
    HASH_FIND(hlink, posix_runtime->fd_hash, &fd, sizeof(int), ref);
    if(ref)
    {
        /* we have a reference.  Make sure it points to the correct file
         * and return it
         */
        ref->file = file;
        return(file);
    }

    /* if we hit this point, then we don't have a reference for this fd
     * in the table yet.  Add it.
     */
    ref = malloc(sizeof(*ref));
    if(!ref)
        return(NULL);
    memset(ref, 0, sizeof(*ref));

    ref->file = file;
    ref->fd = fd;    
    HASH_ADD(hlink, posix_runtime->fd_hash, fd, sizeof(int), ref);

    return(file);
}

/* get a POSIX file record for the given file descriptor */
static struct posix_file_runtime* posix_file_by_fd(int fd)
{
    struct posix_file_runtime_ref* ref;

    if(!posix_runtime || instrumentation_disabled)
        return(NULL);

    /* search hash table for existing file ref for this fd */
    HASH_FIND(hlink, posix_runtime->fd_hash, &fd, sizeof(int), ref);
    if(ref)
        return(ref->file);

    return(NULL);
}

/* free up reference data structures for the given file descriptor */
static void posix_file_close_fd(int fd)
{
    struct posix_file_runtime_ref* ref;

    if(!posix_runtime || instrumentation_disabled)
        return;

    /* search hash table for this fd */
    HASH_FIND(hlink, posix_runtime->fd_hash, &fd, sizeof(int), ref);
    if(ref)
    {
        /* we have a reference, delete it */
        HASH_DELETE(hlink, posix_runtime->fd_hash, ref);
        free(ref);
    }

    return;
}

/* compare function for sorting file records by descending rank */
static int posix_record_compare(const void* a_p, const void* b_p)
{
    const struct darshan_posix_file* a = a_p;
    const struct darshan_posix_file* b = b_p;

    if(a->rank < b->rank)
        return 1;
    if(a->rank > b->rank)
        return -1;

    return 0;
}

/* finds the tracker structure for a given aio operation, removes it from
 * the linked list for the darshan_file structure, and returns a pointer.  
 *
 * returns NULL if aio operation not found
 */
static struct posix_aio_tracker* posix_aio_tracker_del(int fd, void *aiocbp)
{
<<<<<<< HEAD
    struct posix_file_runtime *file;
    int i;
    double posix_time;
    int count;

    assert(posix_runtime);

    /* necessary initialization of shared records (e.g., change rank to -1) */
    for(i = 0,count = 0; i < *shared_rec_count; i++)
    {
        HASH_FIND(hlink, posix_runtime->file_hash, &shared_recs[i],
            sizeof(darshan_record_id), file);
        if (!file) {
            continue;
        }
        count++;

        posix_time =
            file->file_record->fcounters[POSIX_F_READ_TIME] +
            file->file_record->fcounters[POSIX_F_WRITE_TIME] +
            file->file_record->fcounters[POSIX_F_META_TIME];

        /* initialize fastest/slowest info prior to the reduction */
        file->file_record->counters[POSIX_FASTEST_RANK] =
            file->file_record->rank;
        file->file_record->counters[POSIX_FASTEST_RANK_BYTES] = 
            file->file_record->counters[POSIX_BYTES_READ] +
            file->file_record->counters[POSIX_BYTES_WRITTEN];
        file->file_record->fcounters[POSIX_F_FASTEST_RANK_TIME] = 
            posix_time;

        /* until reduction occurs, we assume that this rank is both
         * the fastest and slowest. It is up to the reduction operator
         * to find the true min and max.
         */
        file->file_record->counters[POSIX_SLOWEST_RANK] =
            file->file_record->counters[POSIX_FASTEST_RANK];
        file->file_record->counters[POSIX_SLOWEST_RANK_BYTES] =
            file->file_record->counters[POSIX_FASTEST_RANK_BYTES];
        file->file_record->fcounters[POSIX_F_SLOWEST_RANK_TIME] =
            file->file_record->fcounters[POSIX_F_FASTEST_RANK_TIME];

        file->file_record->rank = -1;
=======
    struct posix_aio_tracker *tracker = NULL, *iter, *tmp;
    struct posix_file_runtime* file;

    file = posix_file_by_fd(fd);
    if (file)
    {
        LL_FOREACH_SAFE(file->aio_list, iter, tmp)
        {
            if (iter->aiocbp == aiocbp)
            {
                LL_DELETE(file->aio_list, iter);
                tracker = iter;
                break;
            }
        }
>>>>>>> fab0224e
    }

    return(tracker);
}

<<<<<<< HEAD
    /* make *send_buf point to the shared files at the end of sorted array */
    *send_buf =
        &(posix_runtime->file_record_array[posix_runtime->file_array_ndx-(count)]);

    /* allocate memory for the reduction output on rank 0 */
    if((my_rank == 0) && (count > 0))
    {
        printf("shared count = %d\n", count);
        *recv_buf = malloc(count * sizeof(struct darshan_posix_file));
        posix_runtime->red_buf = *recv_buf;
        printf("recv_buf = %p\n", *recv_buf);
//        if(!(*recv_buf))
//            return;
    }

    *rec_size = sizeof(struct darshan_posix_file);

    posix_runtime->shared_rec_count = count;

=======
/* adds a tracker for the given aio operation */
static void posix_aio_tracker_add(int fd, void *aiocbp)
{
    struct posix_aio_tracker* tracker;
    struct posix_file_runtime* file;

    file = posix_file_by_fd(fd);
    if (file)
    {
        tracker = malloc(sizeof(*tracker));
        if (tracker)
        {
            tracker->tm1 = darshan_core_wtime();
            tracker->aiocbp = aiocbp;
            LL_PREPEND(file->aio_list, tracker);
        }
    }

>>>>>>> fab0224e
    return;
}

static void posix_record_reduction_op(void* infile_v, void* inoutfile_v,
    int *len, MPI_Datatype *datatype)
{
    struct darshan_posix_file tmp_file;
    struct darshan_posix_file *infile = infile_v;
    struct darshan_posix_file *inoutfile = inoutfile_v;
    int i, j, k;

    assert(posix_runtime);

    for(i=0; i<*len; i++)
    {
        memset(&tmp_file, 0, sizeof(struct darshan_posix_file));
        tmp_file.f_id = infile->f_id;
        tmp_file.rank = -1;

        /* sum */
        for(j=POSIX_OPENS; j<=POSIX_FDSYNCS; j++)
        {
            tmp_file.counters[j] = infile->counters[j] + inoutfile->counters[j];
        }

        if(POSIX_FILE_PARTIAL(infile))
            tmp_file.counters[POSIX_MODE] = inoutfile->counters[POSIX_MODE];
        else
            tmp_file.counters[POSIX_MODE] = infile->counters[POSIX_MODE];

        /* sum */
        for(j=POSIX_BYTES_READ; j<=POSIX_BYTES_WRITTEN; j++)
        {
            tmp_file.counters[j] = infile->counters[j] + inoutfile->counters[j];
        }

        /* max */
        for(j=POSIX_MAX_BYTE_READ; j<=POSIX_MAX_BYTE_WRITTEN; j++)
        {
            tmp_file.counters[j] = (
                (infile->counters[j] > inoutfile->counters[j]) ?
                infile->counters[j] :
                inoutfile->counters[j]);
        }

        /* sum */
        for(j=POSIX_CONSEC_READS; j<=POSIX_MEM_NOT_ALIGNED; j++)
        {
            tmp_file.counters[j] = infile->counters[j] + inoutfile->counters[j];
        }

        if(POSIX_FILE_PARTIAL(infile))
            tmp_file.counters[POSIX_MEM_ALIGNMENT] = inoutfile->counters[POSIX_MEM_ALIGNMENT];
        else
            tmp_file.counters[POSIX_MEM_ALIGNMENT] = infile->counters[POSIX_MEM_ALIGNMENT];

        /* sum */
        for(j=POSIX_FILE_NOT_ALIGNED; j<=POSIX_FILE_NOT_ALIGNED; j++)
        {
            tmp_file.counters[j] = infile->counters[j] + inoutfile->counters[j];
        }

        if(POSIX_FILE_PARTIAL(infile))
            tmp_file.counters[POSIX_FILE_ALIGNMENT] = inoutfile->counters[POSIX_FILE_ALIGNMENT];
        else
            tmp_file.counters[POSIX_FILE_ALIGNMENT] = infile->counters[POSIX_FILE_ALIGNMENT];

        /* skip POSIX_MAX_*_TIME_SIZE; handled in floating point section */

        for(j=POSIX_SIZE_READ_0_100; j<=POSIX_SIZE_WRITE_1G_PLUS; j++)
        {
            tmp_file.counters[j] = infile->counters[j] + inoutfile->counters[j];
        }

        /* first collapse any duplicates */
        for(j=POSIX_STRIDE1_STRIDE; j<=POSIX_STRIDE4_STRIDE; j++)
        {
            for(k=POSIX_STRIDE1_STRIDE; k<=POSIX_STRIDE4_STRIDE; k++)
            {
                if(infile->counters[j] == inoutfile->counters[k])
                {
                    infile->counters[j+4] += inoutfile->counters[k+4];
                    inoutfile->counters[k] = 0;
                    inoutfile->counters[k+4] = 0;
                }
            }
        }

        /* first set */
        for(j=POSIX_STRIDE1_STRIDE; j<=POSIX_STRIDE4_STRIDE; j++)
        {
            DARSHAN_COMMON_VAL_COUNTER_INC(&(tmp_file.counters[POSIX_STRIDE1_STRIDE]),
                &(tmp_file.counters[POSIX_STRIDE1_COUNT]), infile->counters[j],
                infile->counters[j+4]);
        }
        /* second set */
        for(j=POSIX_STRIDE1_STRIDE; j<=POSIX_STRIDE4_STRIDE; j++)
        {
            DARSHAN_COMMON_VAL_COUNTER_INC(&(tmp_file.counters[POSIX_STRIDE1_STRIDE]),
                &(tmp_file.counters[POSIX_STRIDE1_COUNT]), inoutfile->counters[j],
                inoutfile->counters[j+4]);
        }

        /* same for access counts */

        /* first collapse any duplicates */
        for(j=POSIX_ACCESS1_ACCESS; j<=POSIX_ACCESS4_ACCESS; j++)
        {
            for(k=POSIX_ACCESS1_ACCESS; k<=POSIX_ACCESS4_ACCESS; k++)
            {
                if(infile->counters[j] == inoutfile->counters[k])
                {
                    infile->counters[j+4] += inoutfile->counters[k+4];
                    inoutfile->counters[k] = 0;
                    inoutfile->counters[k+4] = 0;
                }
            }
        }

        /* first set */
        for(j=POSIX_ACCESS1_ACCESS; j<=POSIX_ACCESS4_ACCESS; j++)
        {
            DARSHAN_COMMON_VAL_COUNTER_INC(&(tmp_file.counters[POSIX_ACCESS1_ACCESS]),
                &(tmp_file.counters[POSIX_ACCESS1_COUNT]), infile->counters[j],
                infile->counters[j+4]);
        }
        /* second set */
        for(j=POSIX_ACCESS1_ACCESS; j<=POSIX_ACCESS4_ACCESS; j++)
        {
            DARSHAN_COMMON_VAL_COUNTER_INC(&(tmp_file.counters[POSIX_ACCESS1_ACCESS]),
                &(tmp_file.counters[POSIX_ACCESS1_COUNT]), inoutfile->counters[j],
                inoutfile->counters[j+4]);
        }

        /* min non-zero (if available) value */
        for(j=POSIX_F_OPEN_TIMESTAMP; j<=POSIX_F_WRITE_START_TIMESTAMP; j++)
        {
            if(infile->fcounters[j] > inoutfile->fcounters[j] &&
               inoutfile->fcounters[j] > 0)
                tmp_file.fcounters[j] = inoutfile->fcounters[j];
            else
                tmp_file.fcounters[j] = infile->fcounters[j];
        }

        /* max */
        for(j=POSIX_F_READ_END_TIMESTAMP; j<=POSIX_F_CLOSE_TIMESTAMP; j++)
        {
            if(infile->fcounters[j] > inoutfile->fcounters[j])
                tmp_file.fcounters[j] = infile->fcounters[j];
            else
                tmp_file.fcounters[j] = inoutfile->fcounters[j];
        }

        /* sum */
        for(j=POSIX_F_READ_TIME; j<=POSIX_F_META_TIME; j++)
        {
            tmp_file.fcounters[j] = infile->fcounters[j] + inoutfile->fcounters[j];
        }

        /* max (special case) */
        if(infile->fcounters[POSIX_F_MAX_READ_TIME] >
            inoutfile->fcounters[POSIX_F_MAX_READ_TIME])
        {
            tmp_file.fcounters[POSIX_F_MAX_READ_TIME] =
                infile->fcounters[POSIX_F_MAX_READ_TIME];
            tmp_file.counters[POSIX_MAX_READ_TIME_SIZE] =
                infile->counters[POSIX_MAX_READ_TIME_SIZE];
        }
        else
        {
            tmp_file.fcounters[POSIX_F_MAX_READ_TIME] =
                inoutfile->fcounters[POSIX_F_MAX_READ_TIME];
            tmp_file.counters[POSIX_MAX_READ_TIME_SIZE] =
                inoutfile->counters[POSIX_MAX_READ_TIME_SIZE];
        }

        if(infile->fcounters[POSIX_F_MAX_WRITE_TIME] >
            inoutfile->fcounters[POSIX_F_MAX_WRITE_TIME])
        {
            tmp_file.fcounters[POSIX_F_MAX_WRITE_TIME] =
                infile->fcounters[POSIX_F_MAX_WRITE_TIME];
            tmp_file.counters[POSIX_MAX_WRITE_TIME_SIZE] =
                infile->counters[POSIX_MAX_WRITE_TIME_SIZE];
        }
        else
        {
            tmp_file.fcounters[POSIX_F_MAX_WRITE_TIME] =
                inoutfile->fcounters[POSIX_F_MAX_WRITE_TIME];
            tmp_file.counters[POSIX_MAX_WRITE_TIME_SIZE] =
                inoutfile->counters[POSIX_MAX_WRITE_TIME_SIZE];
        }

        /* min (zeroes are ok here; some procs don't do I/O) */
        if(infile->fcounters[POSIX_F_FASTEST_RANK_TIME] <
           inoutfile->fcounters[POSIX_F_FASTEST_RANK_TIME])
        {
            tmp_file.counters[POSIX_FASTEST_RANK] =
                infile->counters[POSIX_FASTEST_RANK];
            tmp_file.counters[POSIX_FASTEST_RANK_BYTES] =
                infile->counters[POSIX_FASTEST_RANK_BYTES];
            tmp_file.fcounters[POSIX_F_FASTEST_RANK_TIME] =
                infile->fcounters[POSIX_F_FASTEST_RANK_TIME];
        }
        else
        {
            tmp_file.counters[POSIX_FASTEST_RANK] =
                inoutfile->counters[POSIX_FASTEST_RANK];
            tmp_file.counters[POSIX_FASTEST_RANK_BYTES] =
                inoutfile->counters[POSIX_FASTEST_RANK_BYTES];
            tmp_file.fcounters[POSIX_F_FASTEST_RANK_TIME] =
                inoutfile->fcounters[POSIX_F_FASTEST_RANK_TIME];
        }

        /* max */
        if(infile->fcounters[POSIX_F_SLOWEST_RANK_TIME] >
           inoutfile->fcounters[POSIX_F_SLOWEST_RANK_TIME])
        {
            tmp_file.counters[POSIX_SLOWEST_RANK] =
                infile->counters[POSIX_SLOWEST_RANK];
            tmp_file.counters[POSIX_SLOWEST_RANK_BYTES] =
                infile->counters[POSIX_SLOWEST_RANK_BYTES];
            tmp_file.fcounters[POSIX_F_SLOWEST_RANK_TIME] =
                infile->fcounters[POSIX_F_SLOWEST_RANK_TIME];
        }
        else
        {
            tmp_file.counters[POSIX_SLOWEST_RANK] =
                inoutfile->counters[POSIX_SLOWEST_RANK];
            tmp_file.counters[POSIX_SLOWEST_RANK_BYTES] =
                inoutfile->counters[POSIX_SLOWEST_RANK_BYTES];
            tmp_file.fcounters[POSIX_F_SLOWEST_RANK_TIME] =
                inoutfile->fcounters[POSIX_F_SLOWEST_RANK_TIME];
        }

        /* update pointers */
        *inoutfile = tmp_file;
        inoutfile++;
        infile++;
    }

    return;
}

static void posix_shared_record_variance(MPI_Comm mod_comm,
    struct darshan_posix_file *inrec_array, struct darshan_posix_file *outrec_array,
    int shared_rec_count)
{
    MPI_Datatype var_dt;
    MPI_Op var_op;
    int i;
    struct darshan_variance_dt *var_send_buf = NULL;
    struct darshan_variance_dt *var_recv_buf = NULL;

    DARSHAN_MPI_CALL(PMPI_Type_contiguous)(sizeof(struct darshan_variance_dt),
        MPI_BYTE, &var_dt);
    DARSHAN_MPI_CALL(PMPI_Type_commit)(&var_dt);

    DARSHAN_MPI_CALL(PMPI_Op_create)(darshan_variance_reduce, 1, &var_op);

    var_send_buf = malloc(shared_rec_count * sizeof(struct darshan_variance_dt));
    if(!var_send_buf)
        return;

    if(my_rank == 0)
    {
        var_recv_buf = malloc(shared_rec_count * sizeof(struct darshan_variance_dt));

        if(!var_recv_buf)
            return;
    }

    /* get total i/o time variances for shared records */

    for(i=0; i<shared_rec_count; i++)
    {
        var_send_buf[i].n = 1;
        var_send_buf[i].S = 0;
        var_send_buf[i].T = inrec_array[i].fcounters[POSIX_F_READ_TIME] +
                            inrec_array[i].fcounters[POSIX_F_WRITE_TIME] +
                            inrec_array[i].fcounters[POSIX_F_META_TIME];
    }

    DARSHAN_MPI_CALL(PMPI_Reduce)(var_send_buf, var_recv_buf, shared_rec_count,
        var_dt, var_op, 0, mod_comm);

    if(my_rank == 0)
    {
        for(i=0; i<shared_rec_count; i++)
        {
            outrec_array[i].fcounters[POSIX_F_VARIANCE_RANK_TIME] =
                (var_recv_buf[i].S / var_recv_buf[i].n);
        }
    }

    /* get total bytes moved variances for shared records */

    for(i=0; i<shared_rec_count; i++)
    {
        var_send_buf[i].n = 1;
        var_send_buf[i].S = 0;
        var_send_buf[i].T = (double)
                            inrec_array[i].counters[POSIX_BYTES_READ] +
                            inrec_array[i].counters[POSIX_BYTES_WRITTEN];
    }

    DARSHAN_MPI_CALL(PMPI_Reduce)(var_send_buf, var_recv_buf, shared_rec_count,
        var_dt, var_op, 0, mod_comm);

    if(my_rank == 0)
    {
        for(i=0; i<shared_rec_count; i++)
        {
            outrec_array[i].fcounters[POSIX_F_VARIANCE_RANK_BYTES] =
                (var_recv_buf[i].S / var_recv_buf[i].n);
        }
    }

    DARSHAN_MPI_CALL(PMPI_Type_free)(&var_dt);
    DARSHAN_MPI_CALL(PMPI_Op_free)(&var_op);
    free(var_send_buf);
    free(var_recv_buf);

    return;
}

/************************************************************************
 * Functions exported by this module for coordinating with darshan-core *
 ************************************************************************/

static void posix_begin_shutdown()
{
    assert(posix_runtime);

    POSIX_LOCK();
    /* disable further instrumentation while Darshan shuts down */
    instrumentation_disabled = 1;
    POSIX_UNLOCK();

    return;
}

static void posix_get_output_data(
    MPI_Comm mod_comm,
    darshan_record_id *shared_recs,
    int shared_rec_count,
    void **posix_buf,
    int *posix_buf_sz)
{
    struct posix_file_runtime *file;
    struct posix_file_runtime *tmp;
    int i;
    double posix_time;
    struct darshan_posix_file *red_send_buf = NULL;
    struct darshan_posix_file *red_recv_buf = NULL;
    MPI_Datatype red_type;
    MPI_Op red_op;

    assert(posix_runtime);

<<<<<<< HEAD
    /* TODO: cleaner way to do this? */
    /* clean up reduction state */
    if((my_rank == 0) && (posix_runtime->red_buf))
=======
    /* go through file access data for each record and set the 4 most common
     * stride/access size counters.
     */
    for(i = 0; i < posix_runtime->file_array_ndx; i++)
>>>>>>> fab0224e
    {
        tmp = &(posix_runtime->file_runtime_array[i]);

        /* common accesses */
        darshan_walk_common_vals(tmp->access_root,
            &(tmp->file_record->counters[POSIX_ACCESS1_ACCESS]),
            &(tmp->file_record->counters[POSIX_ACCESS1_COUNT]));
        /* common strides */
        darshan_walk_common_vals(tmp->stride_root,
            &(tmp->file_record->counters[POSIX_STRIDE1_STRIDE]),
            &(tmp->file_record->counters[POSIX_STRIDE1_COUNT]));
    }

    /* if there are globally shared files, do a shared file reduction */
    if(shared_rec_count)
    {
        /* necessary initialization of shared records */
        for(i = 0; i < shared_rec_count; i++)
        {
            HASH_FIND(hlink, posix_runtime->file_hash, &shared_recs[i],
                sizeof(darshan_record_id), file);
            assert(file);

            posix_time =
                file->file_record->fcounters[POSIX_F_READ_TIME] +
                file->file_record->fcounters[POSIX_F_WRITE_TIME] +
                file->file_record->fcounters[POSIX_F_META_TIME];

            /* initialize fastest/slowest info prior to the reduction */
            file->file_record->counters[POSIX_FASTEST_RANK] =
                file->file_record->rank;
            file->file_record->counters[POSIX_FASTEST_RANK_BYTES] =
                file->file_record->counters[POSIX_BYTES_READ] +
                file->file_record->counters[POSIX_BYTES_WRITTEN];
            file->file_record->fcounters[POSIX_F_FASTEST_RANK_TIME] =
                posix_time;

            /* until reduction occurs, we assume that this rank is both
             * the fastest and slowest. It is up to the reduction operator
             * to find the true min and max.
             */
            file->file_record->counters[POSIX_SLOWEST_RANK] =
                file->file_record->counters[POSIX_FASTEST_RANK];
            file->file_record->counters[POSIX_SLOWEST_RANK_BYTES] =
                file->file_record->counters[POSIX_FASTEST_RANK_BYTES];
            file->file_record->fcounters[POSIX_F_SLOWEST_RANK_TIME] =
                file->file_record->fcounters[POSIX_F_FASTEST_RANK_TIME];

            file->file_record->rank = -1;
        }

        /* sort the array of files descending by rank so that we get all of the 
         * shared files (marked by rank -1) in a contiguous portion at end 
         * of the array
         */
        qsort(posix_runtime->file_record_array, posix_runtime->file_array_ndx,
            sizeof(struct darshan_posix_file), posix_record_compare);

        /* make *send_buf point to the shared files at the end of sorted array */
        red_send_buf =
            &(posix_runtime->file_record_array[posix_runtime->file_array_ndx-shared_rec_count]);
        
        /* allocate memory for the reduction output on rank 0 */
        if(my_rank == 0)
        {
            red_recv_buf = malloc(shared_rec_count * sizeof(struct darshan_posix_file));
            if(!red_recv_buf)
                return;
        }

        /* construct a datatype for a POSIX file record.  This is serving no purpose
         * except to make sure we can do a reduction on proper boundaries
         */
        DARSHAN_MPI_CALL(PMPI_Type_contiguous)(sizeof(struct darshan_posix_file),
            MPI_BYTE, &red_type);
        DARSHAN_MPI_CALL(PMPI_Type_commit)(&red_type);

        /* register a POSIX file record reduction operator */
        DARSHAN_MPI_CALL(PMPI_Op_create)(posix_record_reduction_op, 1, &red_op);

        /* reduce shared POSIX file records */
        DARSHAN_MPI_CALL(PMPI_Reduce)(red_send_buf, red_recv_buf,
            shared_rec_count, red_type, red_op, 0, mod_comm);

        /* get the time and byte variances for shared files */
        posix_shared_record_variance(mod_comm, red_send_buf, red_recv_buf,
            shared_rec_count);

        /* clean up reduction state */
        if(my_rank == 0)
        {
            int tmp_ndx = posix_runtime->file_array_ndx - shared_rec_count;
            memcpy(&(posix_runtime->file_record_array[tmp_ndx]), red_recv_buf,
                shared_rec_count * sizeof(struct darshan_posix_file));
            free(red_recv_buf);
        }
        else
        {
            posix_runtime->file_array_ndx -= shared_rec_count;
        }

        DARSHAN_MPI_CALL(PMPI_Type_free)(&red_type);
        DARSHAN_MPI_CALL(PMPI_Op_free)(&red_op);
    }

    *posix_buf = (void *)(posix_runtime->file_record_array);
    *posix_buf_sz = posix_runtime->file_array_ndx * sizeof(struct darshan_posix_file);

    return;
}

static void posix_shutdown()
{
    struct posix_file_runtime_ref *ref, *tmp;

    assert(posix_runtime);

    HASH_ITER(hlink, posix_runtime->fd_hash, ref, tmp)
    {
        HASH_DELETE(hlink, posix_runtime->fd_hash, ref);
        free(ref);
    }

    HASH_CLEAR(hlink, posix_runtime->file_hash); /* these entries are freed all at once below */

    free(posix_runtime->file_runtime_array);
    free(posix_runtime->file_record_array);
    free(posix_runtime);
    posix_runtime = NULL;

    return;
}

/*
 * Local variables:
 *  c-indent-level: 4
 *  c-basic-offset: 4
 * End:
 *
 * vim: ts=8 sts=4 sw=4 expandtab
 */<|MERGE_RESOLUTION|>--- conflicted
+++ resolved
@@ -1656,51 +1656,6 @@
  */
 static struct posix_aio_tracker* posix_aio_tracker_del(int fd, void *aiocbp)
 {
-<<<<<<< HEAD
-    struct posix_file_runtime *file;
-    int i;
-    double posix_time;
-    int count;
-
-    assert(posix_runtime);
-
-    /* necessary initialization of shared records (e.g., change rank to -1) */
-    for(i = 0,count = 0; i < *shared_rec_count; i++)
-    {
-        HASH_FIND(hlink, posix_runtime->file_hash, &shared_recs[i],
-            sizeof(darshan_record_id), file);
-        if (!file) {
-            continue;
-        }
-        count++;
-
-        posix_time =
-            file->file_record->fcounters[POSIX_F_READ_TIME] +
-            file->file_record->fcounters[POSIX_F_WRITE_TIME] +
-            file->file_record->fcounters[POSIX_F_META_TIME];
-
-        /* initialize fastest/slowest info prior to the reduction */
-        file->file_record->counters[POSIX_FASTEST_RANK] =
-            file->file_record->rank;
-        file->file_record->counters[POSIX_FASTEST_RANK_BYTES] = 
-            file->file_record->counters[POSIX_BYTES_READ] +
-            file->file_record->counters[POSIX_BYTES_WRITTEN];
-        file->file_record->fcounters[POSIX_F_FASTEST_RANK_TIME] = 
-            posix_time;
-
-        /* until reduction occurs, we assume that this rank is both
-         * the fastest and slowest. It is up to the reduction operator
-         * to find the true min and max.
-         */
-        file->file_record->counters[POSIX_SLOWEST_RANK] =
-            file->file_record->counters[POSIX_FASTEST_RANK];
-        file->file_record->counters[POSIX_SLOWEST_RANK_BYTES] =
-            file->file_record->counters[POSIX_FASTEST_RANK_BYTES];
-        file->file_record->fcounters[POSIX_F_SLOWEST_RANK_TIME] =
-            file->file_record->fcounters[POSIX_F_FASTEST_RANK_TIME];
-
-        file->file_record->rank = -1;
-=======
     struct posix_aio_tracker *tracker = NULL, *iter, *tmp;
     struct posix_file_runtime* file;
 
@@ -1716,33 +1671,11 @@
                 break;
             }
         }
->>>>>>> fab0224e
     }
 
     return(tracker);
 }
 
-<<<<<<< HEAD
-    /* make *send_buf point to the shared files at the end of sorted array */
-    *send_buf =
-        &(posix_runtime->file_record_array[posix_runtime->file_array_ndx-(count)]);
-
-    /* allocate memory for the reduction output on rank 0 */
-    if((my_rank == 0) && (count > 0))
-    {
-        printf("shared count = %d\n", count);
-        *recv_buf = malloc(count * sizeof(struct darshan_posix_file));
-        posix_runtime->red_buf = *recv_buf;
-        printf("recv_buf = %p\n", *recv_buf);
-//        if(!(*recv_buf))
-//            return;
-    }
-
-    *rec_size = sizeof(struct darshan_posix_file);
-
-    posix_runtime->shared_rec_count = count;
-
-=======
 /* adds a tracker for the given aio operation */
 static void posix_aio_tracker_add(int fd, void *aiocbp)
 {
@@ -1761,7 +1694,6 @@
         }
     }
 
->>>>>>> fab0224e
     return;
 }
 
@@ -2121,16 +2053,10 @@
 
     assert(posix_runtime);
 
-<<<<<<< HEAD
-    /* TODO: cleaner way to do this? */
-    /* clean up reduction state */
-    if((my_rank == 0) && (posix_runtime->red_buf))
-=======
     /* go through file access data for each record and set the 4 most common
      * stride/access size counters.
      */
     for(i = 0; i < posix_runtime->file_array_ndx; i++)
->>>>>>> fab0224e
     {
         tmp = &(posix_runtime->file_runtime_array[i]);
 
