--- conflicted
+++ resolved
@@ -71,7 +71,6 @@
     check = id(report.records) == id(report.data['records'])
     assert check is True
 
-<<<<<<< HEAD
 def test_info_contents(capsys):
     # regression guard for the output from the info()
     # method of DarshanReport
@@ -110,7 +109,7 @@
 
     with pytest.raises(RuntimeError, match='Failed to open file'):
         darshan.DarshanReport(invalid_filepath)
-=======
+
 def test_json_fidelity():
     # regression test for provision of appropriate
     # data by to_json() method of DarshanReport class
@@ -133,5 +132,4 @@
                            'lustre',
                            'dvs',
                            'rootfs']:
-        assert expected_value in actual_json
->>>>>>> 550f3a65
+        assert expected_value in actual_json