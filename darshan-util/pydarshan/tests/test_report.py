--- conflicted
+++ resolved
@@ -71,7 +71,6 @@
     check = id(report.records) == id(report.data['records'])
     assert check is True
 
-<<<<<<< HEAD
 def test_info_contents(capsys):
     # regression guard for the output from the info()
     # method of DarshanReport
@@ -94,7 +93,7 @@
 
     for expected_string in expected_strings:
         assert expected_string in captured.out
-=======
+
 @pytest.mark.parametrize("invalid_filepath", [
     # messy path that does not exist
     '#!$%',
@@ -109,5 +108,4 @@
     # DarshanReport
 
     with pytest.raises(RuntimeError, match='Failed to open file'):
-        darshan.DarshanReport(invalid_filepath)
->>>>>>> 7b764116
+        darshan.DarshanReport(invalid_filepath)