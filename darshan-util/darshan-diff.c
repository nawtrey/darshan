--- conflicted
+++ resolved
@@ -14,7 +14,6 @@
 #include "uthash-1.9.2/src/uthash.h"
 
 #define DEF_MOD_BUF_SIZE 1024 /* 1 KiB is enough for all current mod records ... */
-<<<<<<< HEAD
 
 struct darshan_mod_record_ref
 {
@@ -24,24 +23,6 @@
     struct darshan_mod_record_ref *next;
 };
 
-=======
-
-/* XXX: this structure is a temporary hack to get at the rank for each module's record */
-struct darshan_base_rec
-{
-    darshan_record_id f_id;
-    int64_t rank;
-};
-
-struct darshan_mod_record_ref
-{
-    int rank;
-    char mod_dat[DEF_MOD_BUF_SIZE];
-    struct darshan_mod_record_ref *prev;
-    struct darshan_mod_record_ref *next;
-};
-
->>>>>>> b770409e
 struct darshan_file_record_ref
 {
     darshan_record_id rec_id;
@@ -78,11 +59,7 @@
     struct darshan_file_record_ref *rec_ref1, *rec_ref2, *rec_tmp;
     struct darshan_mod_record_ref *mod_rec1, *mod_rec2;
     void *mod_buf1, *mod_buf2;
-<<<<<<< HEAD
     struct darshan_base_record *base_rec1, *base_rec2;
-=======
-    struct darshan_base_rec *base_rec1, *base_rec2;
->>>>>>> b770409e
     char *file_name1, *file_name2;
     int i;
     int ret;
@@ -216,10 +193,6 @@
 
         for(i = 0; i < DARSHAN_MAX_MODS; i++)
         {
-<<<<<<< HEAD
-#if 0
-=======
->>>>>>> b770409e
             /* TODO: skip modules that don't have the same format version, for now */
             if(rec_ref1->mod_recs[i] && rec_ref2 && rec_ref2->mod_recs[i] &&
                 (file1->mod_ver[i] != file2->mod_ver[i]))
@@ -229,10 +202,6 @@
                     darshan_module_names[i], file1->mod_ver[i], file2->mod_ver[i]);
                 continue;
             }
-<<<<<<< HEAD
-#endif
-=======
->>>>>>> b770409e
 
             while(1)
             {
@@ -251,14 +220,8 @@
                 else
                     mod_buf2 = mod_rec2->mod_dat;
 
-<<<<<<< HEAD
                 base_rec1 = (struct darshan_base_record *)mod_buf1;
                 base_rec2 = (struct darshan_base_record *)mod_buf2;
-=======
-                base_rec1 = (struct darshan_base_rec *)mod_buf1;
-                base_rec2 = (struct darshan_base_rec *)mod_buf2;
->>>>>>> b770409e
-
                 if(!base_rec1 && !base_rec2)
                 {
                     /* break out if there are no more records for this module */
@@ -280,7 +243,6 @@
                 /* get corresponding file name for each record */
                 if(mod_buf1)
                 {
-<<<<<<< HEAD
                     HASH_FIND(hlink, name_hash1, &(base_rec1->id),
                         sizeof(darshan_record_id), name_ref1);
                     assert(name_ref1);
@@ -292,19 +254,6 @@
                         sizeof(darshan_record_id), name_ref2);
                     assert(name_ref2);
                     file_name2 = name_ref2->name;
-=======
-                    HASH_FIND(hlink, name_hash1, &(base_rec1->f_id),
-                        sizeof(darshan_record_id), name_ref1);
-                    assert(name_ref1);
-                    file_name1 = name_ref1->rec.name;
-                }
-                if(mod_buf2)
-                {
-                    HASH_FIND(hlink, name_hash2, &(base_rec2->f_id),
-                        sizeof(darshan_record_id), name_ref2);
-                    assert(name_ref2);
-                    file_name2 = name_ref2->rec.name;
->>>>>>> b770409e
                 }
 
                 mod_logutils[i]->log_print_diff(mod_buf1, file_name1, mod_buf2, file_name2);
@@ -349,31 +298,17 @@
             free(rec_ref2);
         }
     }
-<<<<<<< HEAD
 
     /* iterate any remaning records from the 2nd log file and print the diff output --
      * NOTE: that these records do not have corresponding records in the first log file
      */
     HASH_ITER(hlink, rec_hash2, rec_ref2, rec_tmp)
     {
-        printf("\n");
-
-=======
-
-    /* iterate any remaning records from the 2nd log file and print the diff output --
-     * NOTE: that these records do not have corresponding records in the first log file
-     */
-    HASH_ITER(hlink, rec_hash2, rec_ref2, rec_tmp)
-    {
-        printf("\n");
-
->>>>>>> b770409e
         for(i = 0; i < DARSHAN_MAX_MODS; i++)
         {
             while(rec_ref2->mod_recs[i])
             {
                 mod_rec2 = rec_ref2->mod_recs[i];
-<<<<<<< HEAD
                 base_rec2 = (struct darshan_base_record *)mod_rec2->mod_dat;
 
                 HASH_FIND(hlink, name_hash2, &(base_rec2->id),
@@ -381,15 +316,6 @@
                 assert(name_ref2);
                 file_name2 = name_ref2->name;
 
-=======
-                base_rec2 = (struct darshan_base_rec *)mod_rec2->mod_dat;
-
-                HASH_FIND(hlink, name_hash2, &(base_rec2->f_id),
-                    sizeof(darshan_record_id), name_ref2);
-                assert(name_ref2);
-                file_name2 = name_ref2->rec.name;
-
->>>>>>> b770409e
                 mod_logutils[i]->log_print_diff(NULL, NULL, mod_rec2->mod_dat, file_name2);
                 
                 /* remove the record we just diffed */
@@ -414,21 +340,13 @@
     HASH_ITER(hlink, name_hash1, name_ref1, name_ref2)
     {
         HASH_DELETE(hlink, name_hash1, name_ref1);
-<<<<<<< HEAD
         free(name_ref1->name);
-=======
-        free(name_ref1->rec.name);
->>>>>>> b770409e
         free(name_ref1);
     }
     HASH_ITER(hlink, name_hash2, name_ref2, name_ref1)
     {
         HASH_DELETE(hlink, name_hash2, name_ref2);
-<<<<<<< HEAD
         free(name_ref2->name);
-=======
-        free(name_ref2->rec.name);
->>>>>>> b770409e
         free(name_ref2);
     }
 
@@ -444,11 +362,7 @@
     struct darshan_mod_record_ref *mod_rec;
     struct darshan_file_record_ref *file_rec;
     darshan_record_id tmp_rec_id;
-<<<<<<< HEAD
     struct darshan_base_record *base_rec;
-=======
-    struct darshan_base_rec *base_rec;
->>>>>>> b770409e
     int i;
     int ret;
 
@@ -465,11 +379,7 @@
             assert(mod_rec);
             memset(mod_rec, 0, sizeof(struct darshan_mod_record_ref));
 
-<<<<<<< HEAD
             ret = mod_logutils[i]->log_get_record(fd, mod_rec->mod_dat);
-=======
-            ret = mod_logutils[i]->log_get_record(fd, mod_rec->mod_dat, &tmp_rec_id);
->>>>>>> b770409e
             if(ret < 0)
             {
                 fprintf(stderr, "Error: unable to read module %s data from log file.\n",
@@ -484,11 +394,7 @@
             }
             else
             {
-<<<<<<< HEAD
                 base_rec = (struct darshan_base_record *)mod_rec->mod_dat;
-=======
-                base_rec = (struct darshan_base_rec *)mod_rec->mod_dat;
->>>>>>> b770409e
                 mod_rec->rank = base_rec->rank;
 
                 HASH_FIND(hlink, *rec_hash, &tmp_rec_id, sizeof(darshan_record_id), file_rec);
