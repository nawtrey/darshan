/*
 * Copyright (C) 2015 University of Chicago.
 * See COPYRIGHT notice in top-level directory.
 *
 */

#define _GNU_SOURCE
#include "darshan-util-config.h"
#include <stdio.h>
#include <string.h>
#include <assert.h>
#include <stdlib.h>
#include <unistd.h>
#include <inttypes.h>
#include <sys/types.h>
#include <sys/stat.h>
#include <fcntl.h>
#include <errno.h>

#include "darshan-logutils.h"

/* default input buffer size for decompression algorithm */
#define DARSHAN_DEF_COMP_BUF_SZ (1024*1024) /* 1 MiB */

/* special identifers for referring to header, job, and
 * record map regions of the darshan log file
 */
#define DARSHAN_HEADER_REGION_ID    (-3)
#define DARSHAN_JOB_REGION_ID       (-2)
#define DARSHAN_NAME_MAP_REGION_ID  (-1)

struct darshan_dz_state
{
    /* pointer to arbitrary data structure used for managing
     * compression/decompression state (e.g., z_stream
     * structure needed for libz)
     */
    void *comp_dat;
    /* buffer for staging compressed data to/from log file */
    unsigned char *buf;
    /* size of staging buffer */
    unsigned int size;
    /* for reading logs, flag indicating end of log file region */
    int eor;
    /* the region id we last tried reading/writing */
    int prev_reg_id;
};

/* internal fd data structure */
struct darshan_fd_int_state
{
    /* posix file descriptor for the log file */
    int fildes;
    /* file pointer position */
    int64_t pos;
    /* flag indicating whether log file was created (and written) */
    int creat_flag;
    /* log file path name */
    char logfile_path[PATH_MAX];
    /* pointer to exe & mount data in darshan job data structure */
    char *exe_mnt_data;
    /* whether previous file operations have failed */
    int err;
    /* log format version-specific function calls for getting
     * data from the log file
     */
    int (*get_namerecs)(void *, int, int, struct darshan_name_record_ref **);

    /* compression/decompression stream read/write state */
    struct darshan_dz_state dz;
};

/* each module's implementation of the darshan logutil functions */
#define X(a, b, c, d) d,
struct darshan_mod_logutil_funcs *mod_logutils[DARSHAN_MAX_MODS] =
{
    DARSHAN_MODULE_IDS
};
#undef X

/* internal helper functions */
static int darshan_mnt_info_cmp(const void *a, const void *b);
static int darshan_log_get_namerecs(void *name_rec_buf, int buf_len,
    int swap_flag, struct darshan_name_record_ref **hash);
static int darshan_log_get_header(darshan_fd fd);
static int darshan_log_put_header(darshan_fd fd);
static int darshan_log_seek(darshan_fd fd, off_t offset);
static int darshan_log_read(darshan_fd fd, void *buf, int len);
static int darshan_log_write(darshan_fd fd, void *buf, int len);
static int darshan_log_dzinit(darshan_fd fd);
static void darshan_log_dzdestroy(darshan_fd fd);
static int darshan_log_dzread(darshan_fd fd, int region_id, void *buf, int len);
static int darshan_log_dzwrite(darshan_fd fd, int region_id, void *buf, int len);
static int darshan_log_libz_read(darshan_fd fd, struct darshan_log_map map, 
    void *buf, int len, int reset_strm_flag);
static int darshan_log_libz_write(darshan_fd fd, struct darshan_log_map *map_p,
    void *buf, int len, int flush_strm_flag);
static int darshan_log_libz_flush(darshan_fd fd, int region_id);
#ifdef HAVE_LIBBZ2
static int darshan_log_bzip2_read(darshan_fd fd, struct darshan_log_map map, 
    void *buf, int len, int reset_strm_flag);
static int darshan_log_bzip2_write(darshan_fd fd, struct darshan_log_map *map_p,
    void *buf, int len, int flush_strm_flag);
static int darshan_log_bzip2_flush(darshan_fd fd, int region_id);
#endif
static int darshan_log_dzload(darshan_fd fd, struct darshan_log_map map);
static int darshan_log_dzunload(darshan_fd fd, struct darshan_log_map *map_p);
static int darshan_log_noz_read(darshan_fd fd, struct darshan_log_map map,
    void *buf, int len, int reset_strm_flag);


/* filtered namerecs test */
static int darshan_log_get_filtered_namerecs(void *name_rec_buf, int buf_len, int swap_flag, struct darshan_name_record_ref **hash, darshan_record_id *whitelist, int whitelist_count);


/* backwards compatibility functions */
int darshan_log_get_namerecs_3_00(void *name_rec_buf, int buf_len,
    int swap_flag, struct darshan_name_record_ref **hash);

static char *darshan_util_lib_ver = PACKAGE_VERSION;

/********************************************************
 *        publically exposed logutil functions          *
 ********************************************************/

/* darshan_log_open()
 *
 * open an existing darshan log file for reading only
 *
 * returns file descriptor on success, NULL on failure
 */
darshan_fd darshan_log_open(const char *name)
{
    darshan_fd tmp_fd;
    int ret;

    /* allocate a darshan file descriptor */
    tmp_fd = malloc(sizeof(*tmp_fd));
    if(!tmp_fd)
        return(NULL);
    memset(tmp_fd, 0, sizeof(*tmp_fd));
    tmp_fd->state = malloc(sizeof(struct darshan_fd_int_state));
    if(!tmp_fd->state)
    {
        free(tmp_fd->state);
        return(NULL);
    }
    memset(tmp_fd->state, 0, sizeof(struct darshan_fd_int_state));

    /* open the log file in read mode */
    tmp_fd->state->fildes = open(name, O_RDONLY);
    if(tmp_fd->state->fildes < 0)
    {
        fprintf(stderr, "Error: failed to open darshan log file %s.\n", name);
        free(tmp_fd->state);
        free(tmp_fd);
        return(NULL);
    }
    strncpy(tmp_fd->state->logfile_path, name, PATH_MAX);

    /* read the header from the log file to init fd data structures */
    ret = darshan_log_get_header(tmp_fd);
    if(ret < 0)
    {
        fprintf(stderr, "Error: failed to read darshan log file header.\n");
        close(tmp_fd->state->fildes);
        free(tmp_fd->state);
        free(tmp_fd);
        return(NULL);
    }

    /* initialize compression data structures */
    ret = darshan_log_dzinit(tmp_fd);
    if(ret < 0)
    {
        fprintf(stderr, "Error: failed to initialize decompression data structures.\n");
        close(tmp_fd->state->fildes);
        free(tmp_fd->state);
        free(tmp_fd);
        return(NULL);
    }

    return(tmp_fd);
}

/* darshan_log_create()
 *
 * create a darshan log file for writing with the given compression method
 *
 * returns file descriptor on success, NULL on failure
 */
darshan_fd darshan_log_create(const char *name, enum darshan_comp_type comp_type,
    int partial_flag)
{
    darshan_fd tmp_fd;
    int ret;

    /* allocate a darshan file descriptor */
    tmp_fd = malloc(sizeof(*tmp_fd));
    if(!tmp_fd)
        return(NULL);
    memset(tmp_fd, 0, sizeof(*tmp_fd));
    tmp_fd->state = malloc(sizeof(struct darshan_fd_int_state));
    if(!tmp_fd->state)
    {
        free(tmp_fd);
        return(NULL);
    }
    memset(tmp_fd->state, 0, sizeof(struct darshan_fd_int_state));
    tmp_fd->comp_type = comp_type;

    /* create the log for writing, making sure to not overwrite existing log */
    tmp_fd->state->fildes = creat(name, 0400);
    if(tmp_fd->state->fildes < 0)
    {
        fprintf(stderr, "Error: failed to open darshan log file %s.\n", name);
        free(tmp_fd->state);
        free(tmp_fd);
        return(NULL);
    }
    tmp_fd->state->creat_flag = 1;
    tmp_fd->partial_flag = partial_flag;
    strncpy(tmp_fd->state->logfile_path, name, PATH_MAX);

    /* position file pointer to prealloc space for the log file header
     * NOTE: the header is written at close time, after all internal data
     * structures have been properly set
     */
    ret = darshan_log_seek(tmp_fd, sizeof(struct darshan_header));
    if(ret < 0)
    {
        fprintf(stderr, "Error: unable to seek in darshan log file.\n");
        close(tmp_fd->state->fildes);
        free(tmp_fd->state);
        free(tmp_fd);
        unlink(name);
        return(NULL);
    }

    /* initialize compression data structures */
    ret = darshan_log_dzinit(tmp_fd);
    if(ret < 0)
    {
        fprintf(stderr, "Error: failed to initialize compression data structures.\n");
        close(tmp_fd->state->fildes);
        free(tmp_fd->state);
        free(tmp_fd);
        unlink(name);
        return(NULL);
    }

    return(tmp_fd);
}

/* darshan_log_get_job()
 *
 * read job level metadata from the darshan log file
 *
 * returns 0 on success, -1 on failure
 */
int darshan_log_get_job(darshan_fd fd, struct darshan_job *job)
{
    struct darshan_fd_int_state *state = fd->state;
    char job_buf[DARSHAN_JOB_RECORD_SIZE] = {0};
    int job_buf_sz = DARSHAN_JOB_RECORD_SIZE;
    int ret;

    assert(state);
    assert(fd->job_map.len > 0 && fd->job_map.off > 0);

    /* read the compressed job data from the log file */
    ret = darshan_log_dzread(fd, DARSHAN_JOB_REGION_ID, job_buf, job_buf_sz);
    if(ret <= (int)sizeof(*job))
    {
        fprintf(stderr, "Error: failed to read darshan log file job data.\n");
        return(-1);
    }

    memcpy(job, job_buf, sizeof(*job));

    if(fd->swap_flag)
    {
        /* swap bytes if necessary */
        DARSHAN_BSWAP64(&job->uid);
        DARSHAN_BSWAP64(&job->start_time);
        DARSHAN_BSWAP64(&job->end_time);
        DARSHAN_BSWAP64(&job->nprocs);
        DARSHAN_BSWAP64(&job->jobid);
    }

    /* save trailing exe & mount information, so it can be retrieved later */
    if(!(state->exe_mnt_data))
        state->exe_mnt_data = malloc(DARSHAN_EXE_LEN+1);
    if(!(state->exe_mnt_data))
        return(-1);
    memcpy(state->exe_mnt_data, &job_buf[sizeof(*job)], DARSHAN_EXE_LEN+1);

    return(0);
}

/* darshan_log_put_job()
 *
 * write job level metadata to darshan log file
 *
 * returns 0 on success, -1 on failure
 */
int darshan_log_put_job(darshan_fd fd, struct darshan_job *job)
{
    struct darshan_fd_int_state *state = fd->state;
    struct darshan_job job_copy;
    int len;
    int ret;

    assert(state);

    memset(&job_copy, 0, sizeof(*job));
    memcpy(&job_copy, job, sizeof(*job));

    /* check for newline in existing metadata, add if needed */
    len = strlen(job_copy.metadata);
    if(len > 0 && len < DARSHAN_JOB_METADATA_LEN)
    {
        if(job_copy.metadata[len-1] != '\n')
        {
            job_copy.metadata[len] = '\n';
            job_copy.metadata[len+1] = '\0';
        }
    }

    /* write the compressed job data to log file */
    ret = darshan_log_dzwrite(fd, DARSHAN_JOB_REGION_ID, &job_copy, sizeof(*job));
    if(ret != sizeof(*job))
    {
        state->err = -1;
        fprintf(stderr, "Error: failed to write darshan log file job data.\n");
        return(-1);
    }

    return(0);
}

/* darshan_log_get_exe()
 *
 * reads the application exe name from darshan log file
 * 
 * returns 0 on success, -1 on failure 
 */
int darshan_log_get_exe(darshan_fd fd, char *buf)
{
    struct darshan_fd_int_state *state = fd->state;
    char *newline;
    int ret;

    assert(state);

    /* if the exe/mount data has not been saved yet, read in the job info */
    if(!(state->exe_mnt_data))
    {
        struct darshan_job job;
        ret = darshan_log_get_job(fd, &job);

        if(ret < 0 || !(state->exe_mnt_data))
            return(-1);
    }

    /* exe string is located before the first line break */
    newline = strchr(state->exe_mnt_data, '\n');

    /* copy over the exe string */
    if(newline)
        memcpy(buf, state->exe_mnt_data, (newline - state->exe_mnt_data));

    return (0);
}

/* darshan_log_put_exe()
 *
 * wrties the application exe name to darshan log file
 * NOTE: this needs to be called immediately following put_job as it
 * expects the file pointer to be positioned immediately following
 * the darshan job information
 *
 * returns 0 on success, -1 on failure 
 */
int darshan_log_put_exe(darshan_fd fd, char *buf)
{
    struct darshan_fd_int_state *state = fd->state;
    int len = strlen(buf);
    int ret;

    assert(fd->state);

    ret = darshan_log_dzwrite(fd, DARSHAN_JOB_REGION_ID, buf, len);
    if(ret != len)
    {
        state->err = -1;
        fprintf(stderr, "Error: failed to write exe string to darshan log file.\n");
        return(-1);
    }

    return(0);
}

/* darshan_log_get_mounts()
 * 
 * retrieves mount table information from the log. Note that mnt_data_array
 * is an array that will be allocated by the function and must be
 * freed by the caller. count will indicate the size of the array
 *
 * returns 0 on success, -1 on failure
 */
int darshan_log_get_mounts(darshan_fd fd, struct darshan_mnt_info **mnt_data_array,
    int* count)
{
    struct darshan_fd_int_state *state = fd->state;
    char *pos;
    int array_index = 0;
    int ret;

    assert(state);

    /* if the exe/mount data has not been saved yet, read in the job info */
    if(!(state->exe_mnt_data))
    {
        struct darshan_job job;
        ret = darshan_log_get_job(fd, &job);

        if(ret < 0 || !(state->exe_mnt_data))
            return(-1);
    }

    /* count entries */
    *count = 0;
    pos = state->exe_mnt_data;
    while((pos = strchr(pos, '\n')) != NULL)
    {
        pos++;
        (*count)++;
    }

    if(*count == 0)
    {
        /* no mount entries present */
        return(0);
    }

    /* allocate output arrays */
    *mnt_data_array = malloc((*count)*sizeof(**mnt_data_array));
    assert(*mnt_data_array);

    /* work through the table and parse each line (except for
     * first, which holds command line information)
     */
    pos = state->exe_mnt_data;
    while((pos = strchr(pos, '\n')) != NULL)
    {
        ret = sscanf(++pos, "%s\t%s", (*mnt_data_array)[array_index].mnt_type,
            (*mnt_data_array)[array_index].mnt_path);
        if(ret != 2)
        {
            fprintf(stderr, "Error: poorly formatted mount table in darshan log file.\n");
            return(-1);
        }
        array_index++;
    }

    qsort(*mnt_data_array, *count, sizeof(**mnt_data_array), darshan_mnt_info_cmp);

    return(0);
}

/* darshan_log_put_mounts()
 *
 * writes mount information to the darshan log file
 * NOTE: this function call should follow immediately after the call
 * to darshan_log_putexe(), as it assumes the darshan log file pointer
 * is pointing to the offset immediately following the exe string
 *
 * returns 0 on success, -1 on failure
 */
int darshan_log_put_mounts(darshan_fd fd, struct darshan_mnt_info *mnt_data_array,
    int count)
{
    struct darshan_fd_int_state *state = fd->state;
    int i;
    char mnt_dat[DARSHAN_EXE_LEN] = {0};
    int ret;
    int left = DARSHAN_EXE_LEN;
    int pos = 0;

    assert(state);

    /* write each mount entry to file */
    for(i=count-1; i>=0; i--)
    {
        if((strlen(mnt_data_array[i].mnt_type) + strlen(mnt_data_array[i].mnt_path) + 2) < left)
        {
            ret = snprintf(&mnt_dat[pos], left, "\n%s\t%s", mnt_data_array[i].mnt_type, mnt_data_array[i].mnt_path);
            left -= ret;
            assert(left >= 0);
            pos += ret;
        }
        else
        {
            break;
        }
    }
    pos++;

    ret = darshan_log_dzwrite(fd, DARSHAN_JOB_REGION_ID, mnt_dat, pos);
    if (ret != pos)
    {
        state->err = -1;
        fprintf(stderr, "Error: failed to write darshan log mount data.\n");
        return(-1);
    }

    return(0);
}

/* darshan_log_get_namehash()
 *
 * read the set of name records from the darshan log file and add to the
 * given hash table
 *
 * returns 0 on success, -1 on failure
 */
int darshan_log_get_namehash(darshan_fd fd, struct darshan_name_record_ref **hash)
{
    struct darshan_fd_int_state *state = fd->state;
    char *name_rec_buf;
    int name_rec_buf_sz;
    int read;
    int read_req_sz;
    int buf_len = 0;
    int buf_processed;

    assert(state);

    /* just return if there is no name record mapping data */
    if(fd->name_map.len == 0)
    {
        *hash = NULL;
        return(0);
    }

    /* default to buffer twice as big as default compression buf */
    name_rec_buf_sz = DARSHAN_DEF_COMP_BUF_SZ * 2;
    name_rec_buf = malloc(name_rec_buf_sz);
    if(!name_rec_buf)
        return(-1);
    memset(name_rec_buf, 0, name_rec_buf_sz);

    do
    {
        /* read chunks of the darshan record id -> name mapping from log file,
         * constructing a hash table in the process
         */
        read_req_sz = name_rec_buf_sz - buf_len;
        read = darshan_log_dzread(fd, DARSHAN_NAME_MAP_REGION_ID,
            name_rec_buf + buf_len, read_req_sz);
        if(read < 0)
        {
            fprintf(stderr, "Error: failed to read name hash from darshan log file.\n");
            free(name_rec_buf);
            return(-1);
        }
        buf_len += read;

        /* extract any name records in the buffer */
        buf_processed = state->get_namerecs(name_rec_buf, buf_len, fd->swap_flag, hash);

        /* copy any leftover data to beginning of buffer to parse next */
        memcpy(name_rec_buf, name_rec_buf + buf_processed, buf_len - buf_processed);
        buf_len -= buf_processed;

        /* we keep reading until we get a short read informing us we have
         * read all of the record hash
         */
    } while(read == read_req_sz);
    assert(buf_len == 0);

    free(name_rec_buf);
    return(0);
}




/* darshan_log_get_filtered_namehash()
 *
 * read the set of name records from the darshan log file and add to the
 * given hash table
 *
 * returns 0 on success, -1 on failure
 */
int darshan_log_get_filtered_namehash(darshan_fd fd, 
        struct darshan_name_record_ref **hash,
        darshan_record_id *whitelist, int whitelist_count
        )
{
    struct darshan_fd_int_state *state = fd->state;
    char *name_rec_buf;
    int name_rec_buf_sz;
    int read;
    int read_req_sz;
    int buf_len = 0;
    int buf_processed;

    assert(state);

    /* just return if there is no name record mapping data */
    if(fd->name_map.len == 0)
    {
        *hash = NULL;
        return(0);
    }

    /* default to buffer twice as big as default compression buf */
    name_rec_buf_sz = DARSHAN_DEF_COMP_BUF_SZ * 2;
    name_rec_buf = malloc(name_rec_buf_sz);
    if(!name_rec_buf)
        return(-1);
    memset(name_rec_buf, 0, name_rec_buf_sz);

    do
    {
        /* read chunks of the darshan record id -> name mapping from log file,
         * constructing a hash table in the process
         */
        read_req_sz = name_rec_buf_sz - buf_len;
        read = darshan_log_dzread(fd, DARSHAN_NAME_MAP_REGION_ID,
            name_rec_buf + buf_len, read_req_sz);
        if(read < 0)
        {
            fprintf(stderr, "Error: failed to read name hash from darshan log file.\n");
            free(name_rec_buf);
            return(-1);
        }
        buf_len += read;

        /* extract any name records in the buffer */
        //buf_processed = state->get_namerecs(name_rec_buf, buf_len, fd->swap_flag, hash);
        //buf_processed = state->get_filtered_namerecs(name_rec_buf, buf_len, fd->swap_flag, hash);
        buf_processed = darshan_log_get_filtered_namerecs(name_rec_buf, buf_len, fd->swap_flag, hash, whitelist, whitelist_count);

        /* copy any leftover data to beginning of buffer to parse next */
        memcpy(name_rec_buf, name_rec_buf + buf_processed, buf_len - buf_processed);
        buf_len -= buf_processed;

        /* we keep reading until we get a short read informing us we have
         * read all of the record hash
         */
    } while(read == read_req_sz);
    assert(buf_len == 0);

    free(name_rec_buf);
    return(0);
}






/* darshan_log_put_namehash()
 *
 * writes the hash table of name records to the darshan log file
 * NOTE: this function call should follow immediately after the call
 * to darshan_log_putmounts(), as it assumes the darshan log file pointer
 * is pointing to the offset immediately following the mount information
 *
 * returns 0 on success, -1 on failure
 */
int darshan_log_put_namehash(darshan_fd fd, struct darshan_name_record_ref *hash)
{
    struct darshan_fd_int_state *state = fd->state;
    struct darshan_name_record_ref *ref, *tmp;
    struct darshan_name_record *name_rec;
    int name_rec_len;
    int wrote;

    assert(state);

    /* allocate memory for largest possible hash record */
    name_rec = malloc(sizeof(darshan_record_id) + PATH_MAX + 1);
    if(!name_rec)
        return(-1);
    memset(name_rec, 0, sizeof(darshan_record_id) + PATH_MAX + 1);

    /* individually serialize each hash record and write to log file */
    HASH_ITER(hlink, hash, ref, tmp)
    {
        name_rec_len = sizeof(darshan_record_id) + strlen(ref->name_record->name) + 1;
        memcpy(name_rec, ref->name_record, name_rec_len);

        /* write this hash entry to log file */
        wrote = darshan_log_dzwrite(fd, DARSHAN_NAME_MAP_REGION_ID,
            name_rec, name_rec_len);
        if(wrote != name_rec_len)
        {
            state->err = -1;
            fprintf(stderr, "Error: failed to write name hash to darshan log file.\n");
            free(name_rec);
            return(-1);
        }
    }

    free(name_rec);
    return(0);
}

/* darshan_log_get_mod()
 *
 * get a chunk of module data from the darshan log file
 *
 * returns number of bytes read on success, -1 on failure
 */
int darshan_log_get_mod(darshan_fd fd, darshan_module_id mod_id,
    void *mod_buf, int mod_buf_sz)
{
    struct darshan_fd_int_state *state = fd->state;
    int ret;

    assert(state);

    if(mod_id < 0 || mod_id >= DARSHAN_MAX_MODS)
    {
        fprintf(stderr, "Error: invalid Darshan module id.\n");
        return(-1);
    }

    if(fd->mod_map[mod_id].len == 0)
        return(0); /* no data corresponding to this mod_id */

    /* assume module will support backwards compatibility, but we obviously
     * can't provide any sort of "forwards" compatibility
     */
    if(fd->mod_ver[mod_id] > darshan_module_versions[mod_id])
    {
        fprintf(stderr, "Error: invalid %s module log format version "
                "(expected %d, got %d)\n", darshan_module_names[mod_id],
                darshan_module_versions[mod_id], fd->mod_ver[mod_id]);
        return(-1);
    }

    /* read this module's data from the log file */
    ret = darshan_log_dzread(fd, mod_id, mod_buf, mod_buf_sz);
    if(ret < 0)
    {
        fprintf(stderr,
            "Error: failed to read module %s data from darshan log file.\n",
            darshan_module_names[mod_id]);
        return(-1);
    }

    return(ret);
}

/* darshan_log_put_mod()
 *
 * write a chunk of module data to the darshan log file
 * NOTE: this function call should be called directly after the
 * put_hash() function, as it expects the file pointer to be
 * positioned directly past the record hash location. Also,
 * for a set of modules with data to write to file, this function
 * should be called in order of increasing module identifiers,
 * as the darshan log file format expects this ordering.
 *
 * returns number of bytes written on success, -1 on failure
 */
int darshan_log_put_mod(darshan_fd fd, darshan_module_id mod_id,
    void *mod_buf, int mod_buf_sz, int ver)
{
    struct darshan_fd_int_state *state = fd->state;
    int ret;

    assert(state);

    if(mod_id < 0 || mod_id >= DARSHAN_MAX_MODS)
    {
        state->err = -1;
        fprintf(stderr, "Error: invalid Darshan module id.\n");
        return(-1);
    }

    /* write the module chunk to the log file */
    ret = darshan_log_dzwrite(fd, mod_id, mod_buf, mod_buf_sz);
    if(ret != mod_buf_sz)
    {
        state->err = -1;
        fprintf(stderr,
            "Error: failed to write module %s data to darshan log file.\n",
            darshan_module_names[mod_id]);
        return(-1);
    }

    /* set the version number for this module's data */
    fd->mod_ver[mod_id] = ver;

    return(0);
}

/* darshan_log_close()
 *
 * close an open darshan file descriptor, freeing any resources
 *
 */
void darshan_log_close(darshan_fd fd)
{
    struct darshan_fd_int_state *state = fd->state;
    int ret;

    assert(state);

    /* if the file was created for writing */
    if(state->creat_flag)
    {
        /* flush the last region of the log to file */
        switch(fd->comp_type)
        {
            case DARSHAN_ZLIB_COMP:
                ret = darshan_log_libz_flush(fd, state->dz.prev_reg_id);
                if(ret == 0)
                    break;
#ifdef HAVE_LIBBZ2
            case DARSHAN_BZIP2_COMP:
                ret = darshan_log_bzip2_flush(fd, state->dz.prev_reg_id);
                if(ret == 0)
                    break;
#endif 
            default:
                /* if flush fails, remove the output log file */
                state->err = -1;
                fprintf(stderr, "Error: final flush to log file failed.\n");
                break;
        }

        /* if no errors flushing, write the log header before closing */
        if(state->err != -1)
        {
            ret = darshan_log_put_header(fd);
            if(ret < 0)
                state->err = -1;
        }
    }

    close(state->fildes);

    /* remove output log file if error writing to it */
    if((state->creat_flag) && (state->err == -1))
    {
        fprintf(stderr, "Unlinking darshan log file %s ...\n",
            state->logfile_path);
        unlink(state->logfile_path);
    }

    darshan_log_dzdestroy(fd);
    if(state->exe_mnt_data)
        free(state->exe_mnt_data);
    free(state);
    free(fd);

    return;
}

void darshan_log_print_version_warnings(const char *version_string)
{
    if(strcmp(version_string, "3.20") == 0)
    {
        printf("# WARNING: Darshan logs generated by runtime version 3.2.0 likely exhibit some corruption in counter values.\n");
        printf("#          This bug clearly results in bogus values for some COMMON_ACCESS counters (POSIX, MPIIO, H5 modules),\n");
        printf("#          but preceding data may also be corrupted.\n");
    }

    return;
}

char *darshan_log_get_lib_version(void)
{
    return darshan_util_lib_ver;
}

/********************************************************
 *             internal helper functions                *
 ********************************************************/

static int darshan_mnt_info_cmp(const void *a, const void *b)
{
    struct darshan_mnt_info *m_a = (struct darshan_mnt_info *)a;
    struct darshan_mnt_info *m_b = (struct darshan_mnt_info *)b;

    if(strlen(m_a->mnt_path) > strlen(m_b->mnt_path))
        return(-1);
    else if(strlen(m_a->mnt_path) < strlen(m_b->mnt_path))
        return(1);
    else
        return(0);
}

static int darshan_log_get_namerecs(void *name_rec_buf, int buf_len,
    int swap_flag, struct darshan_name_record_ref **hash)
{
    struct darshan_name_record_ref *ref;
    struct darshan_name_record *name_rec;
    char *tmp_p;
    int buf_processed = 0;
    int rec_len;

    /* work through the name record buffer -- deserialize the record data
     * and add to the output hash table
     * NOTE: these mapping pairs are variable in length, so we have to be able
     * to handle incomplete mappings temporarily here
     */
    name_rec = (struct darshan_name_record *)name_rec_buf;
    while(buf_len > sizeof(darshan_record_id) + 1)
    {
        if(strnlen(name_rec->name, buf_len - sizeof(darshan_record_id)) ==
            (buf_len - sizeof(darshan_record_id)))
        {
            /* if this record name's terminating null character is not
             * present, we need to read more of the buffer before continuing
             */
            break;
        }
        rec_len = sizeof(darshan_record_id) + strlen(name_rec->name) + 1;

        if(swap_flag)
        {
            /* we need to sort out endianness issues before deserializing */
            DARSHAN_BSWAP64(&(name_rec->id));
        }

        HASH_FIND(hlink, *hash, &(name_rec->id), sizeof(darshan_record_id), ref);
        if(!ref)
        {
            ref = malloc(sizeof(*ref));
            if(!ref)
                return(-1);

            ref->name_record = malloc(rec_len);
            if(!ref->name_record)
            {
                free(ref);
                return(-1);
            }

            /* copy the name record over from the hash buffer */
            memcpy(ref->name_record, name_rec, rec_len);

            /* add this record to the hash */
            HASH_ADD(hlink, *hash, name_record->id, sizeof(darshan_record_id), ref);
        }

        tmp_p = (char *)name_rec + rec_len;
        name_rec = (struct darshan_name_record *)tmp_p;
        buf_len -= rec_len;
        buf_processed += rec_len;
    }

    return(buf_processed);
}







/* whitelist_filter
 *
 * A simple filter function, that tests if a provided value is in 
 *
 */
int whitelist_filter(darshan_record_id val, darshan_record_id *whitelist, int whitelist_count){
    int i;
    for(i = 0; i < whitelist_count; i++)
    {
        if (whitelist[i] == val)
        {
            return 1;
        }
    }
    return 0;
}

/* darshan_log_get_filtered_namerecs
 *
 * Buffered reader to to reconstruct name records from logfile
 *
 */
static int darshan_log_get_filtered_namerecs(void *name_rec_buf, int buf_len,
    int swap_flag, struct darshan_name_record_ref **hash,
    darshan_record_id *whitelist, int whitelist_count
    )
// JL: would change interface to allow filter callback function instead of whitelist for more flexibility
{
    struct darshan_name_record_ref *ref;
    struct darshan_name_record *name_rec;
    char *tmp_p;
    int buf_processed = 0;
    int rec_len;

    /* work through the name record buffer -- deserialize the record data
     * and add to the output hash table
     * NOTE: these mapping pairs are variable in length, so we have to be able
     * to handle incomplete mappings temporarily here
     */
    name_rec = (struct darshan_name_record *)name_rec_buf;
    while(buf_len > sizeof(darshan_record_id) + 1)
    {
        if(strnlen(name_rec->name, buf_len - sizeof(darshan_record_id)) ==
            (buf_len - sizeof(darshan_record_id)))
        {
            /* if this record name's terminating null character is not
             * present, we need to read more of the buffer before continuing
             */
            break;
        }
        rec_len = sizeof(darshan_record_id) + strlen(name_rec->name) + 1;

        if(swap_flag)
        {
            /* we need to sort out endianness issues before deserializing */
            DARSHAN_BSWAP64(&(name_rec->id));
        }

        HASH_FIND(hlink, *hash, &(name_rec->id), sizeof(darshan_record_id), ref);

        if ( whitelist_filter(name_rec->id, whitelist, whitelist_count) ) {  
            if(!ref)
            {
                ref = malloc(sizeof(*ref));
                if(!ref)
                    return(-1);

                ref->name_record = malloc(rec_len);
                if(!ref->name_record)
                {
                    free(ref);
                    return(-1);
                }

                /* copy the name record over from the hash buffer */
                memcpy(ref->name_record, name_rec, rec_len);

                /* add this record to the hash */

                    HASH_ADD(hlink, *hash, name_record->id, sizeof(darshan_record_id), ref);
            }
        }

        tmp_p = (char *)name_rec + rec_len;
        name_rec = (struct darshan_name_record *)tmp_p;
        buf_len -= rec_len;
        buf_processed += rec_len;
    }

    return(buf_processed);
}





/* read the header of the darshan log and set internal fd data structures
 * NOTE: this is the only portion of the darshan log that is uncompressed
 *
 * returns 0 on success, -1 on failure
 */
static int darshan_log_get_header(darshan_fd fd)
{
    struct darshan_header header;
    double log_ver_val;
    int i;
    int ret;

    ret = darshan_log_seek(fd, 0);
    if(ret < 0)
    {
        fprintf(stderr, "Error: unable to seek in darshan log file.\n");
        return(-1);
    }

    /* read the version number so we know how to process this log */
    ret = darshan_log_read(fd, &fd->version, 8);
    if(ret < 8)
    {
        fprintf(stderr, "Error: invalid log file (failed to read version).\n");
        return(-1);
    }

    /* other log file versions can be detected and handled here */
    if(strcmp(fd->version, "3.00") == 0)
    {
        fd->state->get_namerecs = darshan_log_get_namerecs_3_00;
    }
    else if((strcmp(fd->version, "3.10") == 0) ||
            (strcmp(fd->version, "3.20") == 0) ||
            (strcmp(fd->version, "3.21") == 0))
    {
        fd->state->get_namerecs = darshan_log_get_namerecs;
    }
    else
    {
        fprintf(stderr, "Error: incompatible darshan file.\n");
        fprintf(stderr, "Error: expected version %s, but got %s\n",
            DARSHAN_LOG_VERSION, fd->version);
        return(-1);
    }

    /* seek back so we can read the entire header */
    ret = darshan_log_seek(fd, 0);
    if(ret < 0)
    {
        fprintf(stderr, "Error: unable to seek in darshan log file.\n");
        return(-1);
    }

    /* read uncompressed header from log file */
    ret = darshan_log_read(fd, &header, sizeof(header));
    if(ret != (int)sizeof(header))
    {
        fprintf(stderr, "Error: failed to read darshan log file header.\n");
        return(-1);
    }

    if(header.magic_nr == DARSHAN_MAGIC_NR)
    {
        /* no byte swapping needed, this file is in host format already */
        fd->swap_flag = 0;
    }
    else
    {
        /* try byte swapping */
        DARSHAN_BSWAP64(&(header.magic_nr));
        if(header.magic_nr == DARSHAN_MAGIC_NR)
        {
            fd->swap_flag = 1;

            /* swap the log map variables in the header */
            DARSHAN_BSWAP64(&(header.name_map.off));
            DARSHAN_BSWAP64(&(header.name_map.len));
            for(i = 0; i < DARSHAN_MAX_MODS; i++)
            {
                DARSHAN_BSWAP64(&(header.mod_map[i].off));
                DARSHAN_BSWAP64(&(header.mod_map[i].len));
                DARSHAN_BSWAP32(&(header.mod_ver[i]));
            }
        }
        else
        {
            /* otherwise this file is just broken */
            fprintf(stderr, "Error: bad magic number in darshan log file.\n");
            return(-1);
        }
    }

    /* set some fd fields based on what's stored in the header */
    fd->comp_type = header.comp_type;
    fd->partial_flag = header.partial_flag;
    memcpy(fd->mod_ver, header.mod_ver, DARSHAN_MAX_MODS * sizeof(uint32_t));

    /* save the mapping of data within log file to this file descriptor */
    memcpy(&fd->name_map, &(header.name_map), sizeof(struct darshan_log_map));
    memcpy(&fd->mod_map, &(header.mod_map), DARSHAN_MAX_MODS * sizeof(struct darshan_log_map));

    log_ver_val = atof(fd->version);
    if(log_ver_val < 3.2)
    {
        /* perform module index shift to account for H5D module from 3.2.0 */
        memmove(&fd->mod_map[DARSHAN_H5D_MOD+1], &fd->mod_map[DARSHAN_H5D_MOD],
            (DARSHAN_MAX_MODS-DARSHAN_H5D_MOD-1) * sizeof(struct darshan_log_map));
        memmove(&fd->mod_ver[DARSHAN_H5D_MOD+1], &fd->mod_ver[DARSHAN_H5D_MOD],
            (DARSHAN_MAX_MODS-DARSHAN_H5D_MOD-1) * sizeof(uint32_t));
        fd->mod_map[DARSHAN_H5D_MOD].len = fd->mod_map[DARSHAN_H5D_MOD].off = 0;
        fd->mod_ver[DARSHAN_H5D_MOD] = 0;
    }

    /* there may be nothing following the job data, so safety check map */
    fd->job_map.off = sizeof(struct darshan_header);
    if(fd->name_map.off == 0)
    {
        for(i = 0; i < DARSHAN_MAX_MODS; i++)
        {
            if(fd->mod_map[i].off != 0)
            {
                fd->job_map.len = fd->mod_map[i].off - fd->job_map.off;
                break;
            }
        }

        if(fd->job_map.len == 0)
        {
            struct stat sbuf;
            if(fstat(fd->state->fildes, &sbuf) != 0)
            {
                fprintf(stderr, "Error: unable to stat darshan log file.\n");
                return(-1);
            }
            fd->job_map.len = sbuf.st_size - fd->job_map.off;
        }
    }
    else
    {
        fd->job_map.len = fd->name_map.off - fd->job_map.off;
    }

    return(0);
}

/* write a darshan header to log file
 *
 * returns 0 on success, -1 on failure
 */
static int darshan_log_put_header(darshan_fd fd)
{
    struct darshan_header header;
    int ret;

    ret = darshan_log_seek(fd, 0);
    if(ret < 0)
    {
        fprintf(stderr, "Error: unable to seek in darshan log file.\n");
        return(-1);
    }

    memset(&header, 0, sizeof(header));
    strcpy(header.version_string, DARSHAN_LOG_VERSION);
    header.magic_nr = DARSHAN_MAGIC_NR;
    header.comp_type = fd->comp_type;
    header.partial_flag = fd->partial_flag;
    memcpy(&header.name_map, &fd->name_map, sizeof(struct darshan_log_map));
    memcpy(header.mod_map, fd->mod_map, DARSHAN_MAX_MODS * sizeof(struct darshan_log_map));
    memcpy(header.mod_ver, fd->mod_ver, DARSHAN_MAX_MODS * sizeof(uint32_t));

    /* write header to file */
    ret = darshan_log_write(fd, &header, sizeof(header));
    if(ret != (int)sizeof(header))
    {
        fprintf(stderr, "Error: failed to write Darshan log file header.\n");
        return(-1);
    }

    return(0);
}

/* return 0 on successful seek to offset, -1 on failure.
 */
static int darshan_log_seek(darshan_fd fd, off_t offset)
{
    struct darshan_fd_int_state *state = fd->state;
    off_t ret_off;

    if(state->pos == offset)
        return(0);

    ret_off = lseek(state->fildes, offset, SEEK_SET);
    if(ret_off == offset)
    {
        state->pos = offset;
        return(0);
    }

    return(-1);
}

/* return amount read on success, 0 on EOF, -1 on failure.
 */
static int darshan_log_read(darshan_fd fd, void* buf, int len)
{
    struct darshan_fd_int_state *state = fd->state;
    int ret;
    unsigned int read_so_far = 0;

    do
    {
        ret = read(state->fildes, buf + read_so_far, len - read_so_far);
        if(ret <= 0)
            break;
        read_so_far += ret;
    } while(read_so_far < len);
    if(ret < 0)
        return(-1);

    state->pos += read_so_far;
    return(read_so_far);
}

/* return amount written on success, -1 on failure.
 */
static int darshan_log_write(darshan_fd fd, void* buf, int len)
{
    struct darshan_fd_int_state *state = fd->state;
    int ret;
    unsigned int wrote_so_far = 0;

    do
    {
        ret = write(state->fildes, buf + wrote_so_far, len - wrote_so_far);
        if(ret <= 0)
            break;
        wrote_so_far += ret;
    } while(wrote_so_far < len);
    if(ret < 0)
        return(-1);

    state->pos += wrote_so_far;
    return(wrote_so_far);
}

static int darshan_log_dzinit(darshan_fd fd)
{
    struct darshan_fd_int_state *state = fd->state;
    int ret;

    /* initialize buffers for staging compressed data
     * to/from log file
     */
    state->dz.buf = malloc(DARSHAN_DEF_COMP_BUF_SZ);
    if(state->dz.buf == NULL)
        return(-1);
    state->dz.size = 0;
    state->dz.prev_reg_id = DARSHAN_HEADER_REGION_ID;

    switch(fd->comp_type)
    {
        case DARSHAN_ZLIB_COMP:
        {
            z_stream *tmp_zstrm = malloc(sizeof(*tmp_zstrm));
            if(!tmp_zstrm)
            {
                free(state->dz.buf);
                return(-1);
            }
            tmp_zstrm->zalloc = Z_NULL;
            tmp_zstrm->zfree = Z_NULL;
            tmp_zstrm->opaque = Z_NULL;
            tmp_zstrm->avail_in = 0;
            tmp_zstrm->next_in = Z_NULL;

            /* TODO: worth using {inflate/deflate}Init2 ?? */
            if(!(state->creat_flag))
            {
                /* read only file, init inflate algorithm */
                ret = inflateInit(tmp_zstrm);
            }
            else
            {
                /* write only file, init deflate algorithm */
                ret = deflateInit(tmp_zstrm, Z_DEFAULT_COMPRESSION);
                tmp_zstrm->avail_out = DARSHAN_DEF_COMP_BUF_SZ;
                tmp_zstrm->next_out = state->dz.buf;
            }
            if(ret != Z_OK)
            {
                free(tmp_zstrm);
                free(state->dz.buf);
                return(-1);
            }
            state->dz.comp_dat = tmp_zstrm;
            break;
        }
#ifdef HAVE_LIBBZ2
        case DARSHAN_BZIP2_COMP:
        {
            bz_stream *tmp_bzstrm = malloc(sizeof(*tmp_bzstrm));
            if(!tmp_bzstrm)
            {
                free(state->dz.buf);
                return(-1);
            }
            tmp_bzstrm->bzalloc = NULL;
            tmp_bzstrm->bzfree = NULL;
            tmp_bzstrm->opaque = NULL;
            tmp_bzstrm->avail_in = 0;
            tmp_bzstrm->next_in = NULL;

            if(!(state->creat_flag))
            {
                /* read only file, init decompress algorithm */
                ret = BZ2_bzDecompressInit(tmp_bzstrm, 1, 0);
            }
            else
            {
                /* write only file, init compress algorithm */
                ret = BZ2_bzCompressInit(tmp_bzstrm, 9, 1, 30);
                tmp_bzstrm->avail_out = DARSHAN_DEF_COMP_BUF_SZ;
                tmp_bzstrm->next_out = (char *)state->dz.buf;
            }
            if(ret != BZ_OK)
            {
                free(tmp_bzstrm);
                free(state->dz.buf);
                return(-1);
            }
            state->dz.comp_dat = tmp_bzstrm;
            break;
        }
#endif
        case DARSHAN_NO_COMP:
        {
            /* we just track an offset into the staging buffers for no_comp */
            int *buf_off = malloc(sizeof(int));
            *buf_off = 0;
            state->dz.comp_dat = buf_off;
            break;
        }
        default:
            fprintf(stderr, "Error: invalid compression type.\n");
            return(-1);
    }

    return(0);
}

static void darshan_log_dzdestroy(darshan_fd fd)
{
    struct darshan_fd_int_state *state = fd->state;

    switch(fd->comp_type)
    {
        case DARSHAN_ZLIB_COMP:
            if(!(state->creat_flag))
                inflateEnd((z_stream *)state->dz.comp_dat);
            else
                deflateEnd((z_stream *)state->dz.comp_dat);
            break;
#ifdef HAVE_LIBBZ2
        case DARSHAN_BZIP2_COMP:
            if(!(state->creat_flag))
                BZ2_bzDecompressEnd((bz_stream *)state->dz.comp_dat);
            else
                BZ2_bzCompressEnd((bz_stream *)state->dz.comp_dat);
            break;
#endif
        case DARSHAN_NO_COMP:
            /* do nothing */
            break;
        default:
            fprintf(stderr, "Error: invalid compression type.\n");
    }

    free(state->dz.comp_dat);
    free(state->dz.buf);
    return;
}

static int darshan_log_dzread(darshan_fd fd, int region_id, void *buf, int len)
{
    struct darshan_fd_int_state *state = fd->state;
    struct darshan_log_map map;
    int reset_strm_flag = 0;
    int ret;

    /* if new log region, we reload buffers and clear eor flag */
    if(region_id != state->dz.prev_reg_id)
    {
        state->dz.eor = 0;
        state->dz.size = 0;
        reset_strm_flag = 1; /* reset libz/bzip2 streams */
    }

    if(region_id == DARSHAN_JOB_REGION_ID)
        map = fd->job_map;
    else if(region_id == DARSHAN_NAME_MAP_REGION_ID)
        map = fd->name_map;
    else
        map = fd->mod_map[region_id];

    switch(fd->comp_type)
    {
        case DARSHAN_ZLIB_COMP:
            ret = darshan_log_libz_read(fd, map, buf, len, reset_strm_flag);
            break;
#ifdef HAVE_LIBBZ2
        case DARSHAN_BZIP2_COMP:
            ret = darshan_log_bzip2_read(fd, map, buf, len, reset_strm_flag);
            break;
#endif
        case DARSHAN_NO_COMP:
            ret = darshan_log_noz_read(fd, map, buf, len, reset_strm_flag);
            break;
        default:
            fprintf(stderr, "Error: invalid compression type.\n");
            return(-1);
    }

    state->dz.prev_reg_id = region_id;
    return(ret);
}

static int darshan_log_dzwrite(darshan_fd fd, int region_id, void *buf, int len)
{
    struct darshan_fd_int_state *state = fd->state;
    struct darshan_log_map *map_p;
    int flush_strm_flag = 0;
    int ret;

    /* if new log region, finish prev region's zstream and flush to log file */
    if(region_id != state->dz.prev_reg_id)
    {
        /* error out if the region we are writing to precedes the previous
         * region we wrote -- we shouldn't be moving backwards in the log
         */
        if(region_id < state->dz.prev_reg_id)
            return(-1);

        if(state->dz.prev_reg_id != DARSHAN_HEADER_REGION_ID)
            flush_strm_flag = 1;
    }

    if(region_id == DARSHAN_JOB_REGION_ID)
        map_p = &(fd->job_map);
    else if(region_id == DARSHAN_NAME_MAP_REGION_ID)
        map_p = &(fd->name_map);
    else
        map_p = &(fd->mod_map[region_id]);

    switch(fd->comp_type)
    {
        case DARSHAN_ZLIB_COMP:
            ret = darshan_log_libz_write(fd, map_p, buf, len, flush_strm_flag);
            break;
#ifdef HAVE_LIBBZ2
        case DARSHAN_BZIP2_COMP:
            ret = darshan_log_bzip2_write(fd, map_p, buf, len, flush_strm_flag);
            break;
#endif
        case DARSHAN_NO_COMP:
            fprintf(stderr,
                "Error: uncompressed writing of log files is not supported.\n");
            return(-1);
        default:
            fprintf(stderr, "Error: invalid compression type.\n");
            return(-1);
    }

    state->dz.prev_reg_id = region_id;
    return(ret);
}

static int darshan_log_libz_read(darshan_fd fd, struct darshan_log_map map,
    void *buf, int len, int reset_stream_flag)
{
    struct darshan_fd_int_state *state = fd->state;
    int ret;
    int total_bytes = 0;
    int tmp_out_bytes;
    z_stream *z_strmp = (z_stream *)state->dz.comp_dat;

    assert(z_strmp);

    if(reset_stream_flag)
        z_strmp->avail_in = 0;

    z_strmp->avail_out = len;
    z_strmp->next_out = buf;

    /* we just decompress until the output buffer is full, assuming there
     * is enough compressed data in file to satisfy the request size.
     */
    while(z_strmp->avail_out)
    {
        /* check if we need more compressed data */
        if(z_strmp->avail_in == 0)
        {
            /* if the eor flag is set, clear it and return -- future
             * reads of this log region will restart at the beginning
             */
            if(state->dz.eor)
            {
                state->dz.eor = 0;
                break;
            }

            /* read more data from input file */
            ret = darshan_log_dzload(fd, map);
            if(ret < 0)
                return(-1);
            assert(state->dz.size > 0);

            z_strmp->avail_in = state->dz.size;
            z_strmp->next_in = state->dz.buf;
        }

        tmp_out_bytes = z_strmp->total_out;
        ret = inflate(z_strmp, Z_NO_FLUSH);
        if(ret != Z_OK && ret != Z_STREAM_END)
        {
            fprintf(stderr, "Error: unable to inflate darshan log data.\n");
            return(-1);
        }
        total_bytes += (z_strmp->total_out - tmp_out_bytes);

        /* reset the decompression if we encountered end of stream */
        if(ret == Z_STREAM_END)
            inflateReset(z_strmp);
    }

    return(total_bytes);
}

static int darshan_log_libz_write(darshan_fd fd, struct darshan_log_map *map_p,
    void *buf, int len, int flush_strm_flag)
{
    struct darshan_fd_int_state *state = fd->state;
    int ret;
    int total_bytes = 0;
    int tmp_in_bytes;
    int tmp_out_bytes;
    z_stream *z_strmp = (z_stream *)state->dz.comp_dat;

    assert(z_strmp);

    /* flush compressed output buffer if we are moving to a new log region */
    if(flush_strm_flag)
    {
        ret = darshan_log_libz_flush(fd, state->dz.prev_reg_id);
        if(ret < 0)
            return(-1);
    }

    z_strmp->avail_in = len;
    z_strmp->next_in = buf;

    /* compress input data until none left */
    while(z_strmp->avail_in)
    {
        /* if we are out of output, flush to log file */
        if(z_strmp->avail_out == 0)
        {
            assert(state->dz.size == DARSHAN_DEF_COMP_BUF_SZ);

            ret = darshan_log_dzunload(fd, map_p);
            if(ret < 0)
                return(-1);

            z_strmp->avail_out = DARSHAN_DEF_COMP_BUF_SZ;
            z_strmp->next_out = state->dz.buf;
        }

        tmp_in_bytes = z_strmp->total_in;
        tmp_out_bytes = z_strmp->total_out;
        ret = deflate(z_strmp, Z_NO_FLUSH);
        if(ret != Z_OK)
        {
            fprintf(stderr, "Error: unable to deflate darshan log data.\n");
            return(-1);
        }
        total_bytes += (z_strmp->total_in - tmp_in_bytes);
        state->dz.size += (z_strmp->total_out - tmp_out_bytes);
    }

    return(total_bytes);
}

static int darshan_log_libz_flush(darshan_fd fd, int region_id)
{
    struct darshan_fd_int_state *state = fd->state;
    int ret;
    int tmp_out_bytes;
    struct darshan_log_map *map_p;
    z_stream *z_strmp = (z_stream *)state->dz.comp_dat;

    assert(z_strmp);

    if(region_id == DARSHAN_JOB_REGION_ID)
        map_p = &(fd->job_map);
    else if(region_id == DARSHAN_NAME_MAP_REGION_ID)
        map_p = &(fd->name_map);
    else
        map_p = &(fd->mod_map[region_id]);

    /* make sure deflate finishes this stream */
    z_strmp->avail_in = 0;
    z_strmp->next_in = NULL;
    do
    {
        tmp_out_bytes = z_strmp->total_out;
        ret = deflate(z_strmp, Z_FINISH);
        if(ret < 0)
        {
            fprintf(stderr, "Error: unable to deflate darshan log data.\n");
            return(-1);
        }
        state->dz.size += (z_strmp->total_out - tmp_out_bytes);

        if(state->dz.size)
        {
            /* flush to file */
            if(darshan_log_dzunload(fd, map_p) < 0)
                return(-1);

            z_strmp->avail_out = DARSHAN_DEF_COMP_BUF_SZ;
            z_strmp->next_out = state->dz.buf;
        }
    } while (ret != Z_STREAM_END);

    deflateReset(z_strmp);
    return(0);
}

#ifdef HAVE_LIBBZ2
static int darshan_log_bzip2_read(darshan_fd fd, struct darshan_log_map map,
    void *buf, int len, int reset_strm_flag)
{
    struct darshan_fd_int_state *state = fd->state;
    int ret;
    int total_bytes = 0;
    int tmp_out_bytes;
    bz_stream *bz_strmp = (bz_stream *)state->dz.comp_dat;

    assert(bz_strmp);

    if(reset_strm_flag)
        bz_strmp->avail_in = 0;

    bz_strmp->avail_out = len;
    bz_strmp->next_out = buf;

    /* we just decompress until the output buffer is full, assuming there
     * is enough compressed data in file to satisfy the request size.
     */
    while(bz_strmp->avail_out)
    {
        /* check if we need more compressed data */
        if(bz_strmp->avail_in == 0)
        {
            /* if the eor flag is set, clear it and return -- future
             * reads of this log region will restart at the beginning
             */
            if(state->dz.eor)
            {
                state->dz.eor = 0;
                break;
            }

            /* read more data from input file */
            ret = darshan_log_dzload(fd, map);
            if(ret < 0)
                return(-1);
            assert(state->dz.size > 0);

            bz_strmp->avail_in = state->dz.size;
            bz_strmp->next_in = (char *)state->dz.buf;
        }

        tmp_out_bytes = bz_strmp->total_out_lo32;
        ret = BZ2_bzDecompress(bz_strmp);
        if(ret != BZ_OK && ret != BZ_STREAM_END)
        {
            fprintf(stderr, "Error: unable to decompress darshan log data.\n");
            return(-1);
        }
        total_bytes += (bz_strmp->total_out_lo32 - tmp_out_bytes);

        /* reset the decompression if we encountered end of stream */
        if(ret == BZ_STREAM_END)
        {
            BZ2_bzDecompressEnd(bz_strmp);
            BZ2_bzDecompressInit(bz_strmp, 1, 0);
        }
    }

    return(total_bytes);
}

static int darshan_log_bzip2_write(darshan_fd fd, struct darshan_log_map *map_p,
    void *buf, int len, int flush_strm_flag)
{
    struct darshan_fd_int_state *state = fd->state;
    int ret;
    int total_bytes = 0;
    int tmp_in_bytes;
    int tmp_out_bytes;
    bz_stream *bz_strmp = (bz_stream *)state->dz.comp_dat;

    assert(bz_strmp);

    /* flush compressed output buffer if we are moving to a new log region */
    if(flush_strm_flag)
    {
        ret = darshan_log_bzip2_flush(fd, state->dz.prev_reg_id);
        if(ret < 0)
            return(-1);
    }

    bz_strmp->avail_in = len;
    bz_strmp->next_in = buf;

    /* compress input data until none left */
    while(bz_strmp->avail_in)
    {
        /* if we are out of output, flush to log file */
        if(bz_strmp->avail_out == 0)
        {
            assert(state->dz.size == DARSHAN_DEF_COMP_BUF_SZ);

            ret = darshan_log_dzunload(fd, map_p);
            if(ret < 0)
                return(-1);

            bz_strmp->avail_out = DARSHAN_DEF_COMP_BUF_SZ;
            bz_strmp->next_out = (char *)state->dz.buf;
        }

        tmp_in_bytes = bz_strmp->total_in_lo32;
        tmp_out_bytes = bz_strmp->total_out_lo32;
        ret = BZ2_bzCompress(bz_strmp, BZ_RUN);
        if(ret != BZ_RUN_OK)
        {
            fprintf(stderr, "Error: unable to compress darshan log data.\n");
            return(-1);
        }
        total_bytes += (bz_strmp->total_in_lo32 - tmp_in_bytes);
        state->dz.size += (bz_strmp->total_out_lo32 - tmp_out_bytes);
    }

    return(total_bytes);
}

static int darshan_log_bzip2_flush(darshan_fd fd, int region_id)
{
    struct darshan_fd_int_state *state = fd->state;
    int ret;
    int tmp_out_bytes;
    struct darshan_log_map *map_p;
    bz_stream *bz_strmp = (bz_stream *)state->dz.comp_dat;

    assert(bz_strmp);

    if(region_id == DARSHAN_JOB_REGION_ID)
        map_p = &(fd->job_map);
    else if(region_id == DARSHAN_NAME_MAP_REGION_ID)
        map_p = &(fd->name_map);
    else
        map_p = &(fd->mod_map[region_id]);

    /* make sure deflate finishes this stream */
    bz_strmp->avail_in = 0;
    bz_strmp->next_in = NULL;
    do
    {
        tmp_out_bytes = bz_strmp->total_out_lo32;
        ret = BZ2_bzCompress(bz_strmp, BZ_FINISH);
        if(ret < 0)
        {
            fprintf(stderr, "Error: unable to compress darshan log data.\n");
            return(-1);
        }
        state->dz.size += (bz_strmp->total_out_lo32 - tmp_out_bytes);

        if(state->dz.size)
        {
            /* flush to file */
            if(darshan_log_dzunload(fd, map_p) < 0)
                return(-1);

            bz_strmp->avail_out = DARSHAN_DEF_COMP_BUF_SZ;
            bz_strmp->next_out = (char *)state->dz.buf;
        }
    } while (ret != BZ_STREAM_END);
    
    BZ2_bzCompressEnd(bz_strmp);
    BZ2_bzCompressInit(bz_strmp, 9, 1, 30);
    return(0);
}
#endif

static int darshan_log_noz_read(darshan_fd fd, struct darshan_log_map map,
    void *buf, int len, int reset_strm_flag)
{
    struct darshan_fd_int_state *state = fd->state;
    int ret;
    int total_bytes = 0;
    int cp_size;
    int *buf_off = (int *)state->dz.comp_dat;

    if(reset_strm_flag)
        *buf_off = state->dz.size;

    /* we just read data from the given log file region until we have
     * accumulated 'len' bytes, or until the region ends
     */
    while(total_bytes < len)
    {
        /* check if we need to load more data from log file */
        if(*buf_off == state->dz.size)
        {
            /* if the eor flag is set, clear it and return -- future
             * reads of this log region will restart at the beginning
             */
            if(state->dz.eor)
            {
                state->dz.eor = 0;
                break;
            }

            /* read more data from input file */
            ret = darshan_log_dzload(fd, map);
            if(ret < 0)
                return(-1);
            assert(state->dz.size > 0);
        }

        cp_size = (len > (state->dz.size - *buf_off)) ?
            state->dz.size - *buf_off : len;
        memcpy(buf, state->dz.buf + *buf_off, cp_size);
        total_bytes += cp_size;
        *buf_off += cp_size;
    }

    return(total_bytes);
}

static int darshan_log_dzload(darshan_fd fd, struct darshan_log_map map)
{
    struct darshan_fd_int_state *state = fd->state;
    int ret;
    unsigned int remaining;
    unsigned int read_size;

    /* seek to the appropriate portion of the log file, if out of range */
    if((state->pos < map.off) || (state->pos >= (map.off + map.len)))
    {
        ret = darshan_log_seek(fd, map.off);
        if(ret < 0)
        {
            fprintf(stderr, "Error: unable to seek in darshan log file.\n");
            return(-1);
        }
    }

    /* read more compressed data from file to staging buffer */
    remaining = (map.off + map.len) - state->pos;
    read_size = (remaining > DARSHAN_DEF_COMP_BUF_SZ) ?
        DARSHAN_DEF_COMP_BUF_SZ : remaining;

    ret = darshan_log_read(fd, state->dz.buf, read_size);
    if(ret < (int)read_size)
    {
        fprintf(stderr, "Error: unable to read compressed data from file.\n");
        return(-1);
    }

    if(ret == (int)remaining)
    {
        state->dz.eor = 1;
    }
    state->dz.size = read_size;
    return(0);
}

static int darshan_log_dzunload(darshan_fd fd, struct darshan_log_map *map_p)
{
    struct darshan_fd_int_state *state = fd->state;
    int ret;

    /* initialize map structure for this log region */
    if(map_p->off == 0)
        map_p->off = state->pos;

    /* write more compressed data from staging buffer to file */
    ret = darshan_log_write(fd, state->dz.buf, state->dz.size);
    if(ret < (int)state->dz.size)
    {
        fprintf(stderr, "Error: unable to write compressed data to file.\n");
        return(-1);
    }

    map_p->len += state->dz.size;
    state->dz.size = 0;
    return (0);
}

/********************************************************
 *          backwards compatibility functions           *
 ********************************************************/

int darshan_log_get_namerecs_3_00(void *name_rec_buf, int buf_len,
    int swap_flag, struct darshan_name_record_ref **hash)
{
    struct darshan_name_record_ref *ref;
    char *buf_ptr;
    darshan_record_id *rec_id_ptr;
    uint32_t *path_len_ptr;
    char *path_ptr;
    int rec_len;
    int buf_processed = 0;

    /* work through the name record buffer -- deserialize the mapping data and
     * add to the output hash table
     * NOTE: these mapping pairs are variable in length, so we have to be able
     * to handle incomplete mappings temporarily here
     */
    buf_ptr = name_rec_buf;
    while(buf_len > (sizeof(darshan_record_id) + sizeof(uint32_t)))
    {
        /* see if we have enough buf space to read in the next full record */
        path_len_ptr = (uint32_t *)(buf_ptr + sizeof(darshan_record_id));
        if(swap_flag)
            DARSHAN_BSWAP32(path_len_ptr);
        rec_len = sizeof(darshan_record_id) + sizeof(uint32_t) + *path_len_ptr;

        /* we need to read more before we continue deserializing */
        if(buf_len < rec_len)
            break;

        /* get pointers for each field of this darshan record */
        /* NOTE: darshan record hash serialization method: 
         *          ... darshan_record_id | (uint32_t) path_len | path ...
         */
        rec_id_ptr = (darshan_record_id *)buf_ptr;
        path_ptr = (char *)(buf_ptr + sizeof(darshan_record_id) + sizeof(uint32_t));

        if(swap_flag)
            /* we need to sort out endianness issues before deserializing */
            DARSHAN_BSWAP64(rec_id_ptr);

        HASH_FIND(hlink, *hash, rec_id_ptr, sizeof(darshan_record_id), ref);
        if(!ref)
        {
            ref = malloc(sizeof(*ref));
            if(!ref)
                return(-1);

            ref->name_record = malloc(rec_len - sizeof(uint32_t) + 1);
            if(!ref->name_record)
            {
                free(ref);
                return(-1);
            }

            /* transform the serialized name record into the zero-length
             * array structure darshan uses to track name records
             */
            ref->name_record->id = *rec_id_ptr;
            memcpy(ref->name_record->name, path_ptr, *path_len_ptr);
            ref->name_record->name[*path_len_ptr] = '\0';

            /* add this record to the hash */
            HASH_ADD(hlink, *hash, name_record->id, sizeof(darshan_record_id), ref);
        }

        buf_ptr += rec_len;
        buf_len -= rec_len;
        buf_processed += rec_len;
    }

    return(buf_processed);
}

/*
 * Support functions for use with other languages
 */

/*
 * darshan_log_get_modules
 *
 * Gets list of modules present in logs and returns the info
 */
void darshan_log_get_modules (darshan_fd fd,
                              struct darshan_mod_info **mods,
                              int* count)
{
    int i;
    int j;

    *mods = malloc(sizeof(**mods) * DARSHAN_MAX_MODS);
    assert(*mods);

    for (i = 0, j = 0; i < DARSHAN_MAX_MODS; i++)
    {
        if (fd->mod_map[i].len)
        {
            (*mods)[j].name = darshan_module_names[i];
            (*mods)[j].len  = fd->mod_map[i].len;
            (*mods)[j].ver  = fd->mod_ver[i];
            (*mods)[j].idx  = i;
            j += 1;
        }
    }

    *count = j;
}


/*
 * darshan_log_get_name_records
 *
 * Gets list of hashed name_records present in logs and returns the info
 */
void darshan_log_get_name_records(darshan_fd fd,
                              struct darshan_name_record_info **name_records,
                              int* count)
{
    int ret;
    struct darshan_name_record_ref *name_hash = NULL;
    struct darshan_name_record_ref *ref = NULL;
    struct darshan_name_record_ref *tmp = NULL;
    struct darshan_name_record_ref *curr = NULL;

    /* read hash of darshan records */
    ret = darshan_log_get_namehash(fd, &name_hash);
    if(ret < 0)
    {
        darshan_log_close(fd);
<<<<<<< HEAD
        //return(-1);
=======
        return;
>>>>>>> e714fec8
    }

    int num = HASH_CNT(hlink, name_hash);
    *name_records = malloc(sizeof(**name_records) * num);
    assert(*name_records);

    int i = 0;
    HASH_ITER(hlink, name_hash, curr, tmp)
    {
        (*name_records)[i].id = curr->name_record->id;
        (*name_records)[i].name = curr->name_record->name;
        i++;
    }
 
    *count = num;

}


/*
 * darshan_log_lookup_name_records
 *
 * Get filtered list of hashed name_records in logs and returns the info
 */
void darshan_log_get_filtered_name_records(darshan_fd fd,
                              struct darshan_name_record_info **name_records,
                              int* count,
                              darshan_record_id *whitelist, int whitelist_count
        )
{

    int ret;
    struct darshan_name_record_ref *name_hash = NULL;
    struct darshan_name_record_ref *ref = NULL;
    struct darshan_name_record_ref *tmp = NULL;
    struct darshan_name_record_ref *curr = NULL;

    /* read hash of darshan records */
    ret = darshan_log_get_filtered_namehash(fd, &name_hash, whitelist, whitelist_count);
    if(ret < 0)
    {
        darshan_log_close(fd);
        //return(-1);
    }

    int num = HASH_CNT(hlink, name_hash);
    *name_records = malloc(sizeof(**name_records) * num);
    assert(*name_records);

    int i = 0;
    HASH_ITER(hlink, name_hash, curr, tmp)
    {
        (*name_records)[i].id = curr->name_record->id;
        (*name_records)[i].name = curr->name_record->name;
        i++;
    }
 
    *count = num;

}






/*
 * darshan_log_get_record 
 *
 *   Wrapper to hide the mod_logutils callback functions.
 */
int  darshan_log_get_record (darshan_fd fd,
                             int mod_idx,
                             void **buf)
{
    int r;

    r = mod_logutils[mod_idx]->log_get_record(fd, buf);

    return r;
}

/*
 * Local variables:
 *  c-indent-level: 4
 *  c-basic-offset: 4
 * End:
 *
 * vim: ts=8 sts=4 sw=4 expandtab
 */<|MERGE_RESOLUTION|>--- conflicted
+++ resolved
@@ -2106,11 +2106,7 @@
     if(ret < 0)
     {
         darshan_log_close(fd);
-<<<<<<< HEAD
-        //return(-1);
-=======
         return;
->>>>>>> e714fec8
     }
 
     int num = HASH_CNT(hlink, name_hash);
