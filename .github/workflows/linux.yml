name: Linux Python Tests

on:
  push:
    branches:
      - pydarshan-devel
  pull_request:
    branches:
      - pydarshan-devel

jobs:
  test_pydarshan:
    
    runs-on: ubuntu-latest
    strategy:
      matrix:
        python-version: [3.7, 3.8, 3.9]

    steps:
      - uses: actions/checkout@v2
      - name: Set up Python ${{ matrix.python-version }}
        uses: actions/setup-python@v2
        with:
          python-version: ${{ matrix.python-version }}
      - name: Install dependencies
        run: |
          python -m pip install --upgrade pip
<<<<<<< HEAD
          python -m pip install --upgrade pytest mypy pytest-cov codecov
=======
          python -m pip install --upgrade pytest mypy asv
>>>>>>> 90ea41b7
      - name: Install darshan-util
        run: |
          mkdir darshan_install
          export DARSHAN_INSTALL_PATH=$PWD/darshan_install
          cd darshan-util
          ./configure --prefix=$DARSHAN_INSTALL_PATH --enable-shared --enable-pydarshan
          make
          make install
      - name: Install pydarshan
        run: |
          cd darshan-util/pydarshan
          python -m pip install .
      - name: Test with pytest
        run: |
          export LD_LIBRARY_PATH=$PWD/darshan_install/lib
          # the test suite is sensitive to
          # relative dir for test file paths
          cd darshan-util/pydarshan
          pytest --cov-report xml term-missing --cov=darshan
      - name: mypy check
        run: |
          export LD_LIBRARY_PATH=$PWD/darshan_install/lib
          cd darshan-util/pydarshan
          mypy darshan
          mypy tests
<<<<<<< HEAD
      - name: codecov check
        uses: codecov/codecov-action@v2
        with:
          files: coverage.xml
          fail_ci_if_error: False
=======
      - name: asv check
        run: |
          export LD_LIBRARY_PATH=$PWD/darshan_install/lib
          cd darshan-util/pydarshan/benchmarks
          python -m asv check -E existing
>>>>>>> 90ea41b7
<|MERGE_RESOLUTION|>--- conflicted
+++ resolved
@@ -25,11 +25,8 @@
       - name: Install dependencies
         run: |
           python -m pip install --upgrade pip
-<<<<<<< HEAD
-          python -m pip install --upgrade pytest mypy pytest-cov codecov
-=======
-          python -m pip install --upgrade pytest mypy asv
->>>>>>> 90ea41b7
+          python -m pip install --upgrade pytest mypy asv pytest-cov codecov
+
       - name: Install darshan-util
         run: |
           mkdir darshan_install
@@ -55,16 +52,13 @@
           cd darshan-util/pydarshan
           mypy darshan
           mypy tests
-<<<<<<< HEAD
-      - name: codecov check
-        uses: codecov/codecov-action@v2
-        with:
-          files: coverage.xml
-          fail_ci_if_error: False
-=======
       - name: asv check
         run: |
           export LD_LIBRARY_PATH=$PWD/darshan_install/lib
           cd darshan-util/pydarshan/benchmarks
           python -m asv check -E existing
->>>>>>> 90ea41b7
+      - name: codecov check
+        uses: codecov/codecov-action@v2
+        with:
+          files: coverage.xml
+          fail_ci_if_error: False